/*************************************************************/
/*
 *  RISCV32 assembler for TCC
 *  Modified from riscv64 version
 *
 */

#ifdef SDE_RISCV32_DEV
    #undef TARGET_DEFS_ONLY
#endif
#ifdef TARGET_DEFS_ONLY

#define CONFIG_TCC_ASM
#define NB_ASM_REGS 32

ST_FUNC void g(int c);
ST_FUNC void gen_le16(int c);
ST_FUNC void gen_le32(int c);

/*************************************************************/
#else
/*************************************************************/
#define USING_GLOBALS
#include "tcc.h"
#include "riscv_utils.h"

enum {
    OPT_REG,
    OPT_IM12S,
    OPT_IM21,
    OPT_IM32,
};
#define OP_REG    (1 << OPT_REG)
#define OP_IM32   (1 << OPT_IM32)
#define OP_IM21   (1 << OPT_IM21)
#define OP_IM12S  (1 << OPT_IM12S)

// I don't think we need these anymore, but I haven't deleted them yet
#define ENCODE_RS1(register_index) ((register_index) << 15)
#define ENCODE_RS2(register_index) ((register_index) << 20)
#define ENCODE_RD(register_index) ((register_index) << 7)


// --------------------------- boilerplate tcc requirements ----------------- //
ST_FUNC void g(int i)
{
    int ind1;
    if (nocode_wanted)
        return;
    ind1 = ind + 1;
    if (ind1 > cur_text_section->data_allocated)
        section_realloc(cur_text_section, ind1);
    cur_text_section->data[ind] = i;
    ind = ind1;
}

ST_FUNC void gen_le16 (int i)
{
    int ind1;
    if (nocode_wanted)
        return;
    ind1 = ind + 4;
    if (ind1 > cur_text_section->data_allocated)
        section_realloc(cur_text_section, ind1);
    cur_text_section->data[ind++] = i & 0xFF;
    cur_text_section->data[ind++] = (i >> 8) & 0xFF;
}

ST_FUNC void gen_le32 (int i)
{
    int ind1;
    if (nocode_wanted)
        return;
    ind1 = ind + 4;
    if (ind1 > cur_text_section->data_allocated)
        section_realloc(cur_text_section, ind1);
    cur_text_section->data[ind++] = i & 0xFF;
    cur_text_section->data[ind++] = (i >> 8) & 0xFF;
    cur_text_section->data[ind++] = (i >> 16) & 0xFF;
    cur_text_section->data[ind++] = (i >> 24) & 0xFF;
}
ST_FUNC void gen_expr32(ExprValue *pe)
{
    gen_le32(pe->v);
}

// ---------------------- end boilerplate tcc requirements ----------------- //


typedef struct Operand {
    uint32_t type;
    union {
        uint8_t reg;
        uint16_t regset;
        ExprValue e;
    };
} Operand;


// return the type for a variable based on its size
static uint32_t imm_op_type_from_size(uint32_t value) {
    uint32_t type = OP_IM32;
    // check if we are in a 12b signed range
    if ((int32_t) value >= -2048 && (int32_t) value < 2048) {
        type |= OP_IM12S;
    }
    // check if we are within a 21b range
    if (value <= 0x1fffff) {
        type |= OP_IM21;
    }

    return type;
}

/* Parse a text containing operand and store the result in OP */
static void parse_operand(TCCState *s1, Operand *op)
{
    ExprValue e;
    int8_t reg;

    op->type = 0;

    if ((reg = asm_parse_regvar(tok)) != -1) {
        next(); // skip register name
        op->type = OP_REG;
        op->reg = (uint8_t) reg;
        return;
    } else if (tok == '$') {
        /* constant value */
        next(); // skip '#' or '$'
    }
    asm_expr(s1, &e);
    op->type = OP_IM32;
    op->e = e;
    if (!op->e.sym) {
        op->type = imm_op_type_from_size(op->e.v);
    }
    else {
        // Deal with the case of a symbol.
        // If we have a symbol we will let the linker handle it and just put in a zero for the 
        // immediate value, we also need to put an entry into the reallocation table, this should 
        // however, the entry will be different depending on the instruction, so ignore it for now.
        
        // get the type and value information from the included symbol
        Sym* sym = op->e.sym;
<<<<<<< HEAD
        if((reg = asm_parse_regvar(sym->v)) != -1){
=======

        if(reg = asm_parse_regvar(sym->v) != -1){
>>>>>>> 3f117c4b
            op->type = OP_REG;
            op->reg = reg;
            return;
        }
        
        // immediate value? do type size checking
        op->type = imm_op_type_from_size(sym->c);
<<<<<<< HEAD
        op->e.v = sym->c;
=======

        //char* tok_str = get_tok_str(sym->v, NULL);
        //printf("got symbol: %s\n", tok_str);
        //if (op->e.sym && op->e.sym->r == VT_CONST | VT_SYM) {
        //    printf("symbol type: %#x\n", e.sym->type.t);
        //    printf("symbol value: %#x\n", e.sym->c);
        //    printf("asm label: %d\n", e.sym->asm_label);
        //}
        char type[8];
        int value;
        switch(op->type) {
            case OP_REG:
                strcpy(type, "REG");
                value = op->reg;
                break;
            case OP_IM12S:
                strcpy(type, "IM12S");
                value = op->e.v;
                break;
            case OP_IM21:
                strcpy(type, "IM21");
                value = op->e.v;
                break;
            case OP_IM32:
                strcpy(type, "IM32");
                value = op->e.v;
                break;
        }
    }
}

/*
 * Add an entry to the elf relocation table for the symbol in the operand op.
 * The type of the relocation table entry needs to match format of immediate value used by the 
 * instruction.
 */
void generate_symbol_reallocation(const Operand *op, int type) {
    if (op && op->e.sym) {
        greloc(cur_text_section, op->e.sym, ind, type);
>>>>>>> 3f117c4b
    }
}

// return false (0) if next operand not a register and true (1) if it is
static int check_register(const Operand *op)
{
    if (op->type != OP_REG) {
        tcc_error_noabort("expected a register");
        return 0;
    }
    return 1;
}


// return false (0) if next operand not an immediate and true (1) if it is
static int check_immediate(const Operand *op)
{
    if (op->type != OP_IM12S && op->type != OP_IM32 && op->type != OP_IM21) { 
        tcc_error_noabort("expected an immediate");
        return 0;
    }
    return 1;
}

static void asm_emit_opcode(uint32_t opcode) {
    // use the opcode generation code from riscv32-gen.c
    o(opcode);
}

// implement helper functions from riscv_utils.h
// Register instructions (math and stuff)
void emit_R(uint32_t funct7, uint32_t rs2, uint32_t rs1,
            uint32_t funct3, uint32_t rd, uint32_t opcode)
{
    const uint32_t instruction = 
        (funct7 << 25) | (rs2 << 20) | (rs1 << 15) | 
        (funct3 << 12) | (rd << 7) | opcode;

    asm_emit_opcode(instruction);
}

// immediate instructions
void emit_I(uint32_t imm, uint32_t rs1,
            uint32_t funct3, uint32_t rd, uint32_t opcode)
{
    const uint32_t instruction = 
        (imm << 20) | (rs1 << 15) | 
        (funct3 << 12) | (rd << 7) | opcode;

    asm_emit_opcode(instruction);
}

// store instructions
void emit_S(uint32_t imm, uint32_t rs2, uint32_t rs1,
            uint32_t funct3, uint32_t opcode)
{
    // we have to break up the immediate value into two sections (11:5, 4:0)
    const uint32_t imm_h = 0x7f & (imm >> 5);
    const uint32_t imm_l = 0x1f & imm;
    const uint32_t instruction = 
        (imm_h << 25) | (rs2 << 20) | (rs1 << 15) | 
        (funct3 << 12) | (imm_l << 7) | opcode;

    asm_emit_opcode(instruction);
}

// branch instructions
void emit_B(uint32_t imm, uint32_t rs2, uint32_t rs1,
            uint32_t funct3, uint32_t opcode)
{
    // we have to break up the immediate value into two sections (12,10:5, 4:1,11)
    const uint32_t imm_h = 0x7f & ((0x800 & imm >> 1) | imm ) >> 5 ;
    const uint32_t imm_l = (0x1e & imm) | (0x1 & (imm >> 11));
    const uint32_t instruction = 
        (imm_h << 25) | (rs2 << 20) | (rs1 << 15) | 
        (funct3 << 12) | (imm_l << 7) | opcode;

    asm_emit_opcode(instruction);
}

// big immediate instructions (LUI and AUIPC)
void emit_U(uint32_t imm, uint32_t rd, uint32_t opcode)
{
    // only want bits 31:12 of immediate
    const uint32_t instruction = (0xfffff000 & imm) | (rd << 7) | opcode;
    asm_emit_opcode(instruction);
}

// jump instructions
void emit_J(uint32_t imm, uint32_t rd, uint32_t opcode)
{
    // immediate value 20|10:1|11|19:12
    // mask off bits 19:12 then shift them back
    // mask off bit 11 then shift it over to bit 20
    // mask off bits 10:1, then shift over 21
    // mask off bit 21, then shift over 31
    const uint32_t immediate =  
              (((imm >> 12) &  0xff) << 12)
            | (((imm >> 11) &     1) << 20)
            | (((imm >>  1) & 0x3ff) << 21)
            | (((imm >> 20) &     1) << 31);

    const uint32_t instruction = immediate | (rd << 7) | opcode;
    asm_emit_opcode(instruction);
}

// ------------------------- end basic helper functions --------------------- //

static void asm_nullary_opcode(TCCState *s1, int token)
{
    switch (token) {
    case TOK_ASM_wfi:
        // I don't really know what WFI is
        asm_emit_opcode((0x1C << 2) | 3 | (0x105 << 20));
        return;

    case TOK_ASM_ret:
        emit_RET(); return;

    default:
        expect("nullary instruction");
    }
}

// Note: Those all map to CSR--so they are pseudo-instructions.
static void asm_unary_opcode(TCCState *s1, int token)
{
    Operand op;
    parse_operand(s1, &op);
    if (token != TOK_ASM_j && op.type != OP_REG) {
        expect("register");
        return;
    }
    else if(token == TOK_ASM_j && op.type == OP_REG) {
        expect("immediate offset");
        return;
    }

    int rd = op.reg;

    switch (token) {
    case TOK_ASM_j:
        emit_J_inst(op.e.v); 
        return;
    case TOK_ASM_rdcycle:
        emit_RDCYCLE(rd);
        return;
    case TOK_ASM_rdcycleh:
        emit_RDCYCLEH(rd);
        return;
    case TOK_ASM_rdtime:
        emit_RDTIME(rd);
        return;
    case TOK_ASM_rdtimeh:
        emit_RDTIMEH(rd);
        return;
    case TOK_ASM_rdinstret:
        emit_RDINSTRET(rd);
        return;
    case TOK_ASM_rdinstreth:
        emit_RDINSTRETH(rd);
        return;
    default:
        expect("unary instruction");
    }
}

static void asm_binary_pseudocode(TCCState* s1, int token)
{
    Operand src, dst;
    parse_operand(s1, &dst);
    if (dst.type != OP_REG) {
        tcc_error("'%s': Expected destination operand that is a register", get_tok_str(token, NULL));
        return;
    }
    //printf("hi 1\n");
    if (tok == ',') {
        next();
    }
    else {
        expect("','");
    }
    //printf("hi 2\n");
    parse_operand(s1, &src);
    if (src.type != OP_REG) {
        tcc_error("'%s': Expected source operand that is a register", get_tok_str(token, NULL));
        return;
    }

    switch (token) {
    case TOK_ASM_mv:
        emit_MV(dst.reg, src.reg); return;
    }
}

static void asm_branch_zero_opcode(TCCState* s1, int token)
{

    // Branch (RS1,IMM); SB-format
    uint32_t offset = 0;
    Operand r1, imm;
    parse_operand(s1, &r1);
    if (r1.type != OP_REG) {
        expect("register");
        return;
    }
    if (tok == ',')
        next();
    else
        expect("','");
    parse_operand(s1, &imm);

    offset = imm.e.v;
    if (offset > 0xfff) {
        tcc_error("'%s': Expected third operand that is an immediate value between 0 and 0xfff\n"
                  "received: %ld",
                  get_tok_str(token, NULL), imm.e.v);
        return;
    }
    if (offset & 1) {
        tcc_error("'%s': Expected third operand that is an even immediate value", get_tok_str(token, NULL));
        return;
    }

    generate_symbol_reallocation(&imm, R_RISCV_BRANCH);

    switch (token) {
    case TOK_ASM_beqz:
        emit_BEQZ(r1.reg, offset); return;
    case TOK_ASM_bnez:
        emit_BNEZ(r1.reg, offset); return;
    case TOK_ASM_blez:
        emit_BEQZ(r1.reg, offset); return;
    case TOK_ASM_bgez:
        emit_BGEZ(r1.reg, offset); return;
    case TOK_ASM_bltz:
        emit_BLTZ(r1.reg, offset); return;
    case TOK_ASM_bgtz:
        emit_BGTZ(r1.reg, offset); return;
    default:
        expect("known branch instruction");
    }
}

static void asm_binary_opcode(TCCState* s1, int token)
{
    Operand ops[2];
    parse_operand(s1, &ops[0]);
    if (ops[0].type != OP_REG) {
        tcc_error("'%s': Expected destination operand that is a register", get_tok_str(token, NULL));
        return;
    }
    //printf("hi 1\n");
    if (tok == ',') {
        next();
    }
    else {
        expect("','");
    }
    //printf("hi 2\n");
    parse_operand(s1, &ops[1]);

    // la pseudoinstruction can load a full 32b word
    if (token != TOK_ASM_la) {
        if (!(ops[1].type & OP_IM32)) {
            tcc_error("'%s': Expected second source operand that is an immediate value", get_tok_str(token, NULL));
            return;
        } else if (ops[1].e.v >= 0x100000) {
            tcc_error("'%s': Expected second source operand that is an immediate value between 0 and 0xfffff", get_tok_str(token, NULL));
            return;
        }
    }
    uint32_t rd = ops[0].reg;
    uint32_t imm = ops[1].e.v;

    switch (token) {
    case TOK_ASM_la:
        int ind_bak = ind;
        // both instructions need an entry use hacky method to get it to work
        generate_symbol_reallocation(&ops[1], R_RISCV_HI20);
        ind = ind + 4;
        generate_symbol_reallocation(&ops[1], R_RISCV_LO12_I);
        ind = ind_bak;
        emit_LA(rd, imm);
        return;
    case TOK_ASM_li:
        generate_symbol_reallocation(&ops[1], R_RISCV_LO12_I);
        emit_LI(rd, imm);
        return;
    case TOK_ASM_lui:
        generate_symbol_reallocation(&ops[1], R_RISCV_HI20);
        emit_LUI(rd, imm);
        return;
    case TOK_ASM_auipc:
        generate_symbol_reallocation(&ops[1], R_RISCV_HI20);
        emit_AUIPC(rd, imm);
        return;
    default:
        expect("binary instruction");
    }
}

static void asm_branch_opcode(TCCState* s1, int token)
{
    uint32_t offset = 0;
    Operand ops[2], imm;
    parse_operand(s1, &ops[0]);
    if (ops[0].type != OP_REG) {
        expect("register");
        return;
    }
    if (tok == ',')
        next();
    else
        expect("','");
    parse_operand(s1, &ops[1]);
    if (ops[1].type != OP_REG) {
        expect("register");
        return;
    }
    if (tok == ',')
        next();
    else
        expect("','");
    parse_operand(s1, &imm);

    offset = imm.e.v;
    if (offset > 0xfff) {
<<<<<<< HEAD
        tcc_error("'%s': Expected third operand that is an immediate value between 0 and 0xfff\n"
                  "received: %ld",
                  get_tok_str(token, NULL), ops[2].e.v);
=======
        tcc_error(
            "'%s': Expected third operand that is an immediate value between 0 and 0xfff\n received: %d",
            get_tok_str(token, NULL), offset
        );
>>>>>>> 3f117c4b
        return;
    }
    if (offset & 1) {
        tcc_error(
            "'%s': Expected third operand that is an even immediate value, received: %u",
            get_tok_str(token, NULL), offset
        );
        return;
    }

    generate_symbol_reallocation(&imm, R_RISCV_BRANCH);

    switch (token) {
    case TOK_ASM_beq:
        emit_BEQ(ops[0].reg, ops[1].reg, offset); return;
    case TOK_ASM_bne:
        emit_BNE(ops[0].reg, ops[1].reg, offset); return;
    case TOK_ASM_blt:
        emit_BLT(ops[0].reg, ops[1].reg, offset); return;
    case TOK_ASM_ble:
        emit_BLE(ops[0].reg, ops[1].reg, offset); return;

    case TOK_ASM_bltu:
        emit_BLTU(ops[0].reg, ops[1].reg, offset); return;
    case TOK_ASM_bgeu:
        emit_BGEU(ops[0].reg, ops[1].reg, offset); return;
    case TOK_ASM_bgtu:
        emit_BGTU(ops[0].reg, ops[1].reg, offset); return;
    case TOK_ASM_bleu:
        emit_BLEU(ops[0].reg, ops[1].reg, offset); return;
    
    default:
        expect("known branch instruction");
    }
}

// handle the register opcodes that don't have an immediate value (except for shifts)
static void asm_binary_register_opcode(TCCState *s1, int token)
{
    // start by getting the next three operands and check that they are all registers
    Operand rd, r1, r2;
    parse_operand(s1, &rd);
    if(!check_register(&rd)){
        tcc_error("'%s': Expected destination to be a register", get_tok_str(token, NULL));
    }

    if (tok == ','){ next(); }
    else { expect("','"); }
    parse_operand(s1, &r1);
    if(!check_register(&r1)){
        tcc_error("'%s': Expected first source operand to be a register", get_tok_str(token, NULL));
    }

    if (tok == ','){ next(); }
    else { expect("','"); }
    parse_operand(s1, &r2);
    // check that we are using a register, or that we have an immediate between 0 and 31 (for shifts)
    if(!(r2.type & OP_REG) && r2.e.v > 31){
        tcc_error(
            "'%s': Expected second source operand to be a register or immediate between 0 and 31",
             get_tok_str(token, NULL)
        );
        return;
    }

    // switch through the various register instructions
    switch(token) {
        case TOK_ASM_slli:
            emit_SLLI(rd.reg, r1.reg, r2.e.v); return;
        case TOK_ASM_srli:
            emit_SRLI(rd.reg, r1.reg, r2.e.v); return;
        case TOK_ASM_srai:
            emit_SRAI(rd.reg, r1.reg, r2.e.v); return;
        case TOK_ASM_add:
            emit_ADD(rd.reg, r1.reg, r2.reg); return;
        case TOK_ASM_sub:
            emit_SUB(rd.reg, r1.reg, r2.reg); return;
        case TOK_ASM_sll:
            emit_SLL(rd.reg, r1.reg, r2.reg); return;
        case TOK_ASM_slt:
            emit_SLT(rd.reg, r1.reg, r2.reg); return;
        case TOK_ASM_sltu:
            emit_SLTU(rd.reg, r1.reg, r2.reg); return;
        case TOK_ASM_xor:
            emit_XOR(rd.reg, r1.reg, r2.reg); return;
        case TOK_ASM_srl:
            emit_SRL(rd.reg, r1.reg, r2.reg); return;
        case TOK_ASM_sra:
            emit_SRA(rd.reg, r1.reg, r2.reg); return; 
        case TOK_ASM_or:
            emit_OR(rd.reg, r1.reg, r2.reg); return; 
        case TOK_ASM_and:
            emit_AND(rd.reg, r1.reg, r2.reg); return;
        case TOK_ASM_mul:
            emit_MUL(rd.reg, r1.reg, r2.reg); return; 
        case TOK_ASM_mulh:
            emit_MULH(rd.reg, r1.reg, r2.reg); return; 
        case TOK_ASM_mulhsu:
            emit_MULHSU(rd.reg, r1.reg, r2.reg); return;
        case TOK_ASM_div:
            emit_DIV(rd.reg, r1.reg, r2.reg); return; 
        case TOK_ASM_divu:
            emit_DIVU(rd.reg, r1.reg, r2.reg); return; 
        case TOK_ASM_rem:
            emit_REM(rd.reg, r1.reg, r2.reg); return; 
        case TOK_ASM_remu:
            emit_REMU(rd.reg, r1.reg, r2.reg); return; 
        default:
            expect("register instruction");
    }

}
  
static void asm_immediate_opcode(TCCState *s1, int token)
{
    // start by getting the next three operands and check that they are all registers
    Operand regs[2], imm;
    parse_operand(s1, &regs[0]);
    if(!check_register(&regs[0])){
        tcc_error(
            "'%s': Expected destination to be a register", 
            get_tok_str(token, NULL)
        );
        return;
    }

    if (tok == ','){ next(); }
    else { expect("','"); }
    parse_operand(s1, &regs[1]);
    if(!check_register(&regs[1])){
        tcc_error(
            "'%s': Expected second source operand to be a register", 
            get_tok_str(token, NULL)
        );
        return;
    }

    if (tok == ','){ next(); }
    else { expect("','"); }
    parse_operand(s1, &imm);
    // check that we have an 12bit immediate 
    if(!(imm.type & OP_IM12S)){
        tcc_error(
            "'%s': Expected third operand that is an immediate value between 0 and 0xfff",
            get_tok_str(token, NULL)
        );
        return;
    }

    // switch through the various register instructions
    switch(token) {
        case TOK_ASM_addi:
            emit_ADDI(regs[0].reg, regs[1].reg, imm.e.v); return;
        case TOK_ASM_slti:
            emit_SLTI(regs[0].reg, regs[1].reg, imm.e.v); return;
        case TOK_ASM_sltiu:
            emit_SLTIU(regs[0].reg, regs[1].reg, imm.e.v); return;
        case TOK_ASM_xori:
            emit_XORI(regs[0].reg, regs[1].reg, imm.e.v); return;
        case TOK_ASM_ori:
            emit_ORI(regs[0].reg, regs[1].reg, imm.e.v); return;
        case TOK_ASM_andi:
            emit_ANDI(regs[0].reg, regs[1].reg, imm.e.v); return;
        default:
            expect("immediate register instruction");
    }
}

// make a special case for load/store opcodes since they have a distinct syntax from the other commands
static void asm_load_store_opcode(TCCState *s1, int token)
{
    // start by getting the next three operands and check that they are all registers
    // for a store instruction we expect the format to be
    // s? src, imm(dst)
    // store src -> [loc_reg + imm]
    // this formats to the opcode
    // s? loc_reg, src, imm
    Operand src_dst, imm, loc_reg;
    parse_operand(s1, &src_dst);
    if(!check_register(&src_dst)){
        tcc_error(
            "'%s': Expected source to be a register", 
            get_tok_str(token, NULL)
        );
    }

    if (tok == ','){ next(); }
    else { expect("','"); }

    // check if the immediate is available, if it isn't we will have a '(' character.
    if (tok != '(') {
        // try to grab the immediate value
        parse_operand(s1, &imm);
        // check that we have an 12bit immediate 
        if(!(imm.type & OP_IM12S)){
            tcc_error(
                "'%s': Expected immediate value between -2048 and 2047",
                get_tok_str(token, NULL)
            );
            return;
        }
    }
    else {
        // no immediate, set imm value to zero
        imm.e.v = 0;
        imm.type = OP_IM12S;
    }

    // try and grab the offset register after the parenthesis
    if (tok == '('){ next(); }
    else { expect("'('"); }
    parse_operand(s1, &loc_reg);
    if(!check_register(&loc_reg)){
        tcc_error(
            "'%s': Expected offset operand to be a register", 
            get_tok_str(token, NULL)
        );
        return;
    }
    // get closing paren
    if (tok == ')'){ next(); }
    else { expect("')'"); }

    // switch through the various register instructions
    switch(token) {
        // load
        case TOK_ASM_lb:
            emit_LB(src_dst.reg, loc_reg.reg, imm.e.v); return;
        case TOK_ASM_lh:
            emit_LH(src_dst.reg, loc_reg.reg, imm.e.v); return;
        case TOK_ASM_lw:
            emit_LW(src_dst.reg, loc_reg.reg, imm.e.v); return;
        case TOK_ASM_lbu:
            emit_LBU(src_dst.reg, loc_reg.reg, imm.e.v); return;
        case TOK_ASM_lhu:
            emit_LHU(src_dst.reg, loc_reg.reg, imm.e.v); return;
        // store
        case TOK_ASM_sb:
            emit_SB(loc_reg.reg, src_dst.reg, imm.e.v); return;
        case TOK_ASM_sh:
            emit_SH(loc_reg.reg, src_dst.reg, imm.e.v); return;
        case TOK_ASM_sw:
            emit_SW(loc_reg.reg, src_dst.reg, imm.e.v); return;
        default:
            expect("store instruction");
    }
}

// support the Zicsr extension Takes in two arguments
// for CSRR a dest register and an immediate value
// or an immediate value and a source register
// or two immediate values
static void asm_control_status_pseudo_opcode(TCCState *s1, int token)
{
    //set to values outside of the valid range
    int rd = 64;
    int rs = 64;
    uint32_t csr = 0xffffffff;
    uint32_t imm = 0;
    Operand temp;

    // start by getting the next two operands
    parse_operand(s1, &temp);

    // if getting the csrr instruction we want a register
    if(token == TOK_ASM_csrr){
        if(!check_register(&temp)) {
            tcc_error( "'%s': Expected destination to be a register", get_tok_str(token, NULL));
            return;
        }
        rd = temp.reg;
    }
    // otherwise we want an immediate between 0x and 0xfffff
    else {
        if (!check_immediate(&temp)){
            tcc_error(
                "'%s': Expected csr to be an immediate between 0 and 0xfffff", 
                get_tok_str(token, NULL)
            );
            return;
        }
        else if(!(temp.e.v >= 0 && temp.e.v <= 0xfffff)){
            tcc_error(
                "'%s': Expected csr to be an immediate between 0 and 0xfffff", 
                get_tok_str(token, NULL)
            );
            return;
        }
        csr = temp.e.v;
    }

    if (tok == ','){ next(); }
    else { expect("','"); }
    parse_operand(s1, &temp);
    
    // for csrr, csrwi, csrsi, csrci we can get an immediate
    if(token == TOK_ASM_csrr || token == TOK_ASM_csrwi || token == TOK_ASM_csrci){
        int is_immediate = check_immediate(&temp);
        // csrr needs an immediate between 0 and 0xfffff
        if(token == TOK_ASM_csrr) {
            if( !is_immediate || ( is_immediate && (temp.e.v >=0 && temp.e.v <= 0xfffff))) {
                tcc_error(
                    "'%s': Expected csr to be an immediate between 0 and 0xfffff", 
                    get_tok_str(token, NULL)
                );
                return;
            }
            csr = temp.e.v;
        }
        else {
            // check for an immediate between 0 and 31
            if (is_immediate && (temp.e.v >= 0 && temp.e.v <= 31)) {
                imm = temp.e.v;
            }
            else if (!is_immediate) {
                imm = temp.reg;
            }
            // otherwise we should send an error
            else {
                tcc_error(
                    "'%s': Expected second argument to be an immediate between 0 and 0x1f",
                    get_tok_str(token, NULL)
                );
                return;
            }
        }
    }
    // other instruction
    else {
        if(!check_register(&temp)) {
            tcc_error(
                "'%s': Expected second argument to be a register",
                get_tok_str(token, NULL)
            );
            return;
        }
        rs = temp.reg;
    }

    switch(token) {
        case TOK_ASM_csrr:
            emit_CSRR(rd, csr); return;
        case TOK_ASM_csrw:
            emit_CSRW(csr, rs); return;
        case TOK_ASM_csrs:
            emit_CSRS(csr, rs); return;
        case TOK_ASM_csrc:
            emit_CSRC(csr, rs); return;
        case TOK_ASM_csrwi:
            emit_CSRWI(csr, imm); return;
        case TOK_ASM_csrsi:
            emit_CSRSI(csr, imm); return;
        case TOK_ASM_csrci:
            emit_CSRCI(csr, imm); return;
        default:
            expect("control and status instruction"); return;
    }
}
// support the Zicsr extension Takes in three arguments a dest register, immediate value, and a
// source register or a source immediate
static void asm_control_status_opcode(TCCState *s1, int token)
{
    // start by getting the next three operands and check that they are all registers
    Operand rd, csr;
    Operand temp, rs1, uimm;
    parse_operand(s1, &rd);
    if(!check_register(&rd)){
        tcc_error( "'%s': Expected destination to be a register", get_tok_str(token, NULL));
        return;
    }

    if (tok == ','){ next(); }
    else { expect("','"); }
    parse_operand(s1, &csr);
    
    if(!check_immediate(&csr)){
        tcc_error(
            "'%s': Expected csr to be an immediate between 0 and 0xfffff", 
            get_tok_str(token, NULL)
        );
        return;
    }
    // range check the second immediate
    else if(!(csr.e.v >= 0 && csr.e.v <= 0xfffff)){
        tcc_error(
            "'%s': Expected csr to be an immediate between 0 and 0xfffff", 
            get_tok_str(token, NULL)
        );
        return;
    }

    if (tok == ','){ next(); }
    else { expect("','"); }
    parse_operand(s1, &uimm);

    if (tok == ','){ next(); }
    else { expect("','"); }
    parse_operand(s1, &temp);
    // check that we are using a register, or that we have an immediate between 0 and 31 (for shifts)
    if(temp.type != OP_REG && temp.e.v <= 31){
        tcc_error(
            "'%s': Expected second source operand to be a register or immediate between 0 and 31",
             get_tok_str(token, NULL)
        );
        return;
    }
    rs1 = uimm = temp;

    switch(token) {
        case TOK_ASM_csrrw:
            emit_CSRRW(rd.reg, csr.e.v, rs1.reg); return;
        case TOK_ASM_csrrs:
            emit_CSRRS(rd.reg, csr.e.v, rs1.reg); return;
        case TOK_ASM_csrrc:
            emit_CSRRC(rd.reg, csr.e.v, rs1.reg); return;
        case TOK_ASM_csrrwi:
            emit_CSRRC(rd.reg, csr.e.v, rs1.e.v); return;
        case TOK_ASM_csrrsi:
            emit_CSRRC(rd.reg, csr.e.v, uimm.e.v); return;
        case TOK_ASM_csrrci:
            emit_CSRRC(rd.reg, csr.e.v, uimm.e.v); return;
        default:
            expect("control and status instruction"); return;
    }
}

// Generate code for j, jal, jalr, and jr. Can take 1, 2, or 3 arguments (from TCCState)
static void asm_jump_opcode(TCCState *s1, int token)
{
    // j takes 1 immediate argument 
    // jal can take either a register and an immediate or just an immediate
    // jalr can take either a register, or two registers and an immediate
    // jr takes a register

    Operand ops[3];

    // we always need to get the first argument
    parse_operand(s1, &ops[0]);
    
    // if we have an immediate then check if we match one of our instruction types 
    // (j offset, jal offset)
    if(ops[0].type != OP_REG) {
        switch(token) {
            case TOK_ASM_j:
                emit_J_inst(ops[0].e.v);
                break;
            case TOK_ASM_jal:
                emit_JAL_x1(ops[0].e.v);
                break;
            // other than these two instructions, we expect to have a register, so issue an error
            default:
                expect("register");
                return;
        }

        // a bit late, but check if the data type fits our expectations on its size
        // we only get here if the instructions are of type j, or jal
        if(!(ops[0].type & OP_IM21)) {
            tcc_error(
                "'%s': Expected operand that is an immediate value between 0 and 0x1fffff", 
                get_tok_str(token, NULL)
            );
        }
        return;
    }

    // first argument is a register
    // test if we are in the jr case (jr register)
    if ( token == TOK_ASM_jr ) {
        emit_JR(ops[0].reg);    
        return;
    }

    // done with one argument instructions, get the next argument
    if (tok == ','){ next(); }
    else { expect("','"); }
    parse_operand(s1, &ops[1]);
    
    // check if we have an immediate and we are in the jal instruction
    if(ops[1].type != OP_REG ) {
        // Other instructions need a register so issue an error
        if (token != TOK_ASM_jal){ 
            expect("register");
            return;
        }
        // check if the data type fits our expectations on its size
        if(!(ops[1].type & OP_IM21)) {
            tcc_error(
                "'%s': Expected second operand that is an immediate value between 0 and 0xfffff", 
                get_tok_str(token, NULL)
            );
            return;
        }
        emit_JAL(ops[0].reg, ops[1].e.v);
        return;
    }

    // first two arguments are registers
    // done with two argument instructions, get the next argument
    if (tok == ','){ next(); }
    else { expect("','"); }
    parse_operand(s1, &ops[2]);

    // The last argument should be a 12b immediate
    if(!(ops[2].type & OP_IM12S)) {
        tcc_error(
            "'%s': Expected third operand that is an immediate value between 0 and 0xfff", 
            get_tok_str(token, NULL)
        );
        return;
    }
    // the only instruction left is jalr rd, r1, offset
    if (token == TOK_ASM_jalr) {
        emit_JALR(ops[0].reg, ops[1].reg, ops[2].e.v);
        return;
    }

    // we didn't get the instruction we expected, send an error
    expect("jump or link instruction");
    return;
}

// emit code for call and tail pseudoinstructions
static void asm_call_opcode(TCCState *s1, int token)
{
    Operand symbol; 
    parse_operand(s1, &symbol);
    // check if the data type fits our expectations on its size
    if(!(symbol.type & OP_IM32)) {
        tcc_error(
            "'%s': Expected 32b immediate value", 
            get_tok_str(token, NULL)
        );
        return;
    }

    generate_symbol_reallocation(&symbol, R_RISCV_CALL);

    switch (token) {
    case TOK_ASM_call:
        emit_CALL(symbol.e.v); return;
    case TOK_ASM_tail:
        emit_TAIL(symbol.e.v); return;
    default:
        // we didn't get the instruction we expected, send an error
        expect("jump or link instruction");
        return;
    }
}

ST_FUNC void asm_opcode(TCCState *s1, int token)
{
    switch (token) {
    case TOK_ASM_fence:
        emit_FENCE_DEFAULT(); return;
    case TOK_ASM_fence_i:
        tcc_error("zfenci instruction not implemented"); return;

    case TOK_ASM_scall:
    case TOK_ASM_ecall:
        emit_ECALL(); return;

    case TOK_ASM_ebreak:
    case TOK_ASM_sbreak:
        emit_EBREAK(); return;
    
    case TOK_ASM_nop:
        emit_NOP(); return;

    case TOK_ASM_mrts:
    case TOK_ASM_mrth:
    case TOK_ASM_hrts:
    case TOK_ASM_wfi:
    case TOK_ASM_ret:
        asm_nullary_opcode(s1, token);
        return;

    case TOK_ASM_rdcycle:
    case TOK_ASM_rdcycleh:
    case TOK_ASM_rdtime:
    case TOK_ASM_rdtimeh:
    case TOK_ASM_rdinstret:
    case TOK_ASM_rdinstreth:
        asm_unary_opcode(s1, token);
        return;

    case TOK_ASM_la:
    case TOK_ASM_li:
    case TOK_ASM_lui:
    case TOK_ASM_auipc:
        asm_binary_opcode(s1, token);
        return;

    // two register opcodes
    case TOK_ASM_mv:
        asm_binary_pseudocode(s1, token);
        return;

    case TOK_ASM_lb:
    case TOK_ASM_lh:
    case TOK_ASM_lw:
    case TOK_ASM_lbu:
    case TOK_ASM_lhu:
    case TOK_ASM_sb:
    case TOK_ASM_sh:
    case TOK_ASM_sw:
        asm_load_store_opcode(s1, token);
        return;

    case TOK_ASM_addi:
    case TOK_ASM_slti:
    case TOK_ASM_sltiu:
    case TOK_ASM_xori:
    case TOK_ASM_ori:
    case TOK_ASM_andi:
        asm_immediate_opcode(s1, token);
        return;

    case TOK_ASM_slli:
    case TOK_ASM_srli:
    case TOK_ASM_srai:
    case TOK_ASM_add:
    case TOK_ASM_sub:
    case TOK_ASM_sll:
    case TOK_ASM_slt:
    case TOK_ASM_sltu:
    case TOK_ASM_xor:
    case TOK_ASM_srl:
    case TOK_ASM_sra:
    case TOK_ASM_or:
    case TOK_ASM_and:
    case TOK_ASM_mul:
    case TOK_ASM_mulh:
    case TOK_ASM_mulhsu:
    case TOK_ASM_div:
    case TOK_ASM_divu:
    case TOK_ASM_rem:
    case TOK_ASM_remu:
        asm_binary_register_opcode(s1, token);
        return;

    case TOK_ASM_beq:
    case TOK_ASM_bne:
    case TOK_ASM_blt:
    case TOK_ASM_bge:
    case TOK_ASM_bleu:
    case TOK_ASM_bgeu:
    case TOK_ASM_bltu:
    case TOK_ASM_bgtu:
        asm_branch_opcode(s1, token);
        return;

    case TOK_ASM_beqz:
    case TOK_ASM_bnez:
    case TOK_ASM_blez:
    case TOK_ASM_bgez:
    case TOK_ASM_bltz:
    case TOK_ASM_bgtz:
        asm_branch_zero_opcode(s1, token);
        return;

    case TOK_ASM_j:
    case TOK_ASM_jal:
    case TOK_ASM_jalr:
    case TOK_ASM_jr:
        asm_jump_opcode(s1, token);
        return;

    case TOK_ASM_call:
    case TOK_ASM_tail:
        asm_call_opcode(s1, token);
        return;

    // control and status extension
    case TOK_ASM_csrrw:
    case TOK_ASM_csrrs:
    case TOK_ASM_csrrc:
    case TOK_ASM_csrrwi:
    case TOK_ASM_csrrsi:
    case TOK_ASM_csrrci:
        asm_control_status_opcode(s1, token);
        return;

    // control and status pseudoinstructions
    case TOK_ASM_csrr:
    case TOK_ASM_csrw:
    case TOK_ASM_csrs:
    case TOK_ASM_csrc:
    case TOK_ASM_csrwi:
    case TOK_ASM_csrsi:
    case TOK_ASM_csrci:
        asm_control_status_pseudo_opcode(s1, token);

    default:
        // get the name of the instruction
        tcc_error("unexpected instruction: %s", get_tok_str(token, NULL));
    }
}

ST_FUNC void subst_asm_operand(CString *add_str, SValue *sv, int modifier)
{
    tcc_error("RISCV64 asm not implemented.");
}

/* generate prolog and epilog code for asm statement */
ST_FUNC void asm_gen_code(ASMOperand *operands, int nb_operands,
                         int nb_outputs, int is_output,
                         uint8_t *clobber_regs,
                         int out_reg)
{
}

ST_FUNC void asm_compute_constraints(ASMOperand *operands,
                                    int nb_operands, int nb_outputs,
                                    const uint8_t *clobber_regs,
                                    int *pout_reg)
{
}

ST_FUNC void asm_clobber(uint8_t *clobber_regs, const char *str)
{
    int reg;
    TokenSym *ts;

    if (!strcmp(str, "memory") ||
        !strcmp(str, "cc") ||
        !strcmp(str, "flags"))
        return;
    ts = tok_alloc(str, strlen(str));
    reg = asm_parse_regvar(ts->tok);
    if (reg == -1) {
        tcc_error("invalid clobber register '%s'", str);
    }
    clobber_regs[reg] = 1;
}

ST_FUNC int asm_parse_regvar (int t)
{
    if (t >= TOK_ASM_zero && t <= TOK_ASM_pc) { /* register name */
        switch (t) {
            case TOK_ASM_pc:
                return -1; // TODO: Figure out where it can be used after all
            default:
                return t - TOK_ASM_zero;
        }
    } else
        return -1;
}

/*************************************************************/
#endif /* ndef TARGET_DEFS_ONLY */<|MERGE_RESOLUTION|>--- conflicted
+++ resolved
@@ -143,12 +143,7 @@
         
         // get the type and value information from the included symbol
         Sym* sym = op->e.sym;
-<<<<<<< HEAD
         if((reg = asm_parse_regvar(sym->v)) != -1){
-=======
-
-        if(reg = asm_parse_regvar(sym->v) != -1){
->>>>>>> 3f117c4b
             op->type = OP_REG;
             op->reg = reg;
             return;
@@ -156,49 +151,7 @@
         
         // immediate value? do type size checking
         op->type = imm_op_type_from_size(sym->c);
-<<<<<<< HEAD
         op->e.v = sym->c;
-=======
-
-        //char* tok_str = get_tok_str(sym->v, NULL);
-        //printf("got symbol: %s\n", tok_str);
-        //if (op->e.sym && op->e.sym->r == VT_CONST | VT_SYM) {
-        //    printf("symbol type: %#x\n", e.sym->type.t);
-        //    printf("symbol value: %#x\n", e.sym->c);
-        //    printf("asm label: %d\n", e.sym->asm_label);
-        //}
-        char type[8];
-        int value;
-        switch(op->type) {
-            case OP_REG:
-                strcpy(type, "REG");
-                value = op->reg;
-                break;
-            case OP_IM12S:
-                strcpy(type, "IM12S");
-                value = op->e.v;
-                break;
-            case OP_IM21:
-                strcpy(type, "IM21");
-                value = op->e.v;
-                break;
-            case OP_IM32:
-                strcpy(type, "IM32");
-                value = op->e.v;
-                break;
-        }
-    }
-}
-
-/*
- * Add an entry to the elf relocation table for the symbol in the operand op.
- * The type of the relocation table entry needs to match format of immediate value used by the 
- * instruction.
- */
-void generate_symbol_reallocation(const Operand *op, int type) {
-    if (op && op->e.sym) {
-        greloc(cur_text_section, op->e.sym, ind, type);
->>>>>>> 3f117c4b
     }
 }
 
@@ -527,16 +480,9 @@
 
     offset = imm.e.v;
     if (offset > 0xfff) {
-<<<<<<< HEAD
         tcc_error("'%s': Expected third operand that is an immediate value between 0 and 0xfff\n"
                   "received: %ld",
                   get_tok_str(token, NULL), ops[2].e.v);
-=======
-        tcc_error(
-            "'%s': Expected third operand that is an immediate value between 0 and 0xfff\n received: %d",
-            get_tok_str(token, NULL), offset
-        );
->>>>>>> 3f117c4b
         return;
     }
     if (offset & 1) {
