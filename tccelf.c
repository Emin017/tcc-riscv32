/*
 *  ELF file handling for TCC
 *
 *  Copyright (c) 2001-2004 Fabrice Bellard
 *
 * This library is free software; you can redistribute it and/or
 * modify it under the terms of the GNU Lesser General Public
 * License as published by the Free Software Foundation; either
 * version 2 of the License, or (at your option) any later version.
 *
 * This library is distributed in the hope that it will be useful,
 * but WITHOUT ANY WARRANTY; without even the implied warranty of
 * MERCHANTABILITY or FITNESS FOR A PARTICULAR PURPOSE.  See the GNU
 * Lesser General Public License for more details.
 *
 * You should have received a copy of the GNU Lesser General Public
 * License along with this library; if not, write to the Free Software
 * Foundation, Inc., 59 Temple Place, Suite 330, Boston, MA  02111-1307  USA
 */

#include "tcc.h"

/* Define this to get some debug output during relocation processing.  */
#undef DEBUG_RELOC

/********************************************************/
/* global variables */

/* elf version information */
struct sym_version {
    char *lib;
    char *version;
    int out_index;
    int prev_same_lib;
};

#define nb_sym_versions     s1->nb_sym_versions
#define sym_versions        s1->sym_versions
#define nb_sym_to_version   s1->nb_sym_to_version
#define sym_to_version      s1->sym_to_version
#define dt_verneednum       s1->dt_verneednum
#define versym_section      s1->versym_section
#define verneed_section     s1->verneed_section

/* special flag to indicate that the section should not be linked to the other ones */
#define SHF_PRIVATE 0x80000000
/* section is dynsymtab_section */
#define SHF_DYNSYM 0x40000000

#ifdef TCC_TARGET_PE
static const int shf_RELRO = SHF_ALLOC;
static const char rdata[] = ".rdata";
#else
static const int shf_RELRO = SHF_ALLOC | SHF_WRITE;
static const char rdata[] = ".data.ro";
#endif

/* ------------------------------------------------------------------------- */

ST_FUNC void tccelf_new(TCCState *s)
{
    TCCState *s1 = s;
    /* no section zero */
    dynarray_add(&s->sections, &s->nb_sections, NULL);

    /* create standard sections */
    text_section = new_section(s, ".text", SHT_PROGBITS, SHF_ALLOC | SHF_EXECINSTR);
    data_section = new_section(s, ".data", SHT_PROGBITS, SHF_ALLOC | SHF_WRITE);
    /* create ro data section (make ro after relocation done with GNU_RELRO) */
    rodata_section = new_section(s, rdata, SHT_PROGBITS, shf_RELRO);
    bss_section = new_section(s, ".bss", SHT_NOBITS, SHF_ALLOC | SHF_WRITE);
    common_section = new_section(s, ".common", SHT_NOBITS, SHF_PRIVATE);
    common_section->sh_num = SHN_COMMON;

    /* symbols are always generated for linking stage */
    symtab_section = new_symtab(s, ".symtab", SHT_SYMTAB, 0,
                                ".strtab",
                                ".hashtab", SHF_PRIVATE);
    s->symtab = symtab_section;

    /* private symbol table for dynamic symbols */
    s->dynsymtab_section = new_symtab(s, ".dynsymtab", SHT_SYMTAB, SHF_PRIVATE|SHF_DYNSYM,
                                      ".dynstrtab",
                                      ".dynhashtab", SHF_PRIVATE);
    get_sym_attr(s, 0, 1);
}

#ifdef CONFIG_TCC_BCHECK
ST_FUNC void tccelf_bounds_new(TCCState *s)
{
    TCCState *s1 = s;
    /* create bounds sections (make ro after relocation done with GNU_RELRO) */
    bounds_section = new_section(s, ".bounds", SHT_PROGBITS, shf_RELRO);
    lbounds_section = new_section(s, ".lbounds", SHT_PROGBITS, shf_RELRO);
}
#endif

static void free_section(Section *s)
{
    tcc_free(s->data);
}

ST_FUNC void tccelf_delete(TCCState *s1)
{
    int i;

#ifndef ELF_OBJ_ONLY
    /* free symbol versions */
    for (i = 0; i < nb_sym_versions; i++) {
        tcc_free(sym_versions[i].version);
        tcc_free(sym_versions[i].lib);
    }
    tcc_free(sym_versions);
    tcc_free(sym_to_version);
#endif

    /* free all sections */
    for(i = 1; i < s1->nb_sections; i++)
        free_section(s1->sections[i]);
    dynarray_reset(&s1->sections, &s1->nb_sections);

    for(i = 0; i < s1->nb_priv_sections; i++)
        free_section(s1->priv_sections[i]);
    dynarray_reset(&s1->priv_sections, &s1->nb_priv_sections);

    /* free any loaded DLLs */
#ifdef TCC_IS_NATIVE
    for ( i = 0; i < s1->nb_loaded_dlls; i++) {
        DLLReference *ref = s1->loaded_dlls[i];
        if ( ref->handle )
# ifdef _WIN32
            FreeLibrary((HMODULE)ref->handle);
# else
            dlclose(ref->handle);
# endif
    }
#endif
    /* free loaded dlls array */
    dynarray_reset(&s1->loaded_dlls, &s1->nb_loaded_dlls);
    tcc_free(s1->sym_attrs);

    symtab_section = NULL; /* for tccrun.c:rt_printline() */
}

/* save section data state */
ST_FUNC void tccelf_begin_file(TCCState *s1)
{
    Section *s; int i;
    for (i = 1; i < s1->nb_sections; i++) {
        s = s1->sections[i];
        s->sh_offset = s->data_offset;
    }
    /* disable symbol hashing during compilation */
    s = s1->symtab, s->reloc = s->hash, s->hash = NULL;
#if defined TCC_TARGET_X86_64 && defined TCC_TARGET_PE
    s1->uw_sym = 0;
#endif
}

/* At the end of compilation, convert any UNDEF syms to global, and merge
   with previously existing symbols */
ST_FUNC void tccelf_end_file(TCCState *s1)
{
    Section *s = s1->symtab;
    int first_sym, nb_syms, *tr, i;

    first_sym = s->sh_offset / sizeof (ElfSym);
    nb_syms = s->data_offset / sizeof (ElfSym) - first_sym;
    s->data_offset = s->sh_offset;
    s->link->data_offset = s->link->sh_offset;
    s->hash = s->reloc, s->reloc = NULL;
    tr = tcc_mallocz(nb_syms * sizeof *tr);

    for (i = 0; i < nb_syms; ++i) {
        ElfSym *sym = (ElfSym*)s->data + first_sym + i;
        if (sym->st_shndx == SHN_UNDEF
            && ELFW(ST_BIND)(sym->st_info) == STB_LOCAL)
            sym->st_info = ELFW(ST_INFO)(STB_GLOBAL, ELFW(ST_TYPE)(sym->st_info));
        tr[i] = set_elf_sym(s, sym->st_value, sym->st_size, sym->st_info,
            sym->st_other, sym->st_shndx, (char*)s->link->data + sym->st_name);
    }
    /* now update relocations */
    for (i = 1; i < s1->nb_sections; i++) {
        Section *sr = s1->sections[i];
        if (sr->sh_type == SHT_RELX && sr->link == s) {
            ElfW_Rel *rel = (ElfW_Rel*)(sr->data + sr->sh_offset);
            ElfW_Rel *rel_end = (ElfW_Rel*)(sr->data + sr->data_offset);
            for (; rel < rel_end; ++rel) {
                int n = ELFW(R_SYM)(rel->r_info) - first_sym;
                //if (n < 0) tcc_error("internal: invalid symbol index in relocation");
                rel->r_info = ELFW(R_INFO)(tr[n], ELFW(R_TYPE)(rel->r_info));
            }
        }
    }
    tcc_free(tr);

    /* record text/data/bss output for -bench info */
    for (i = 0; i < 4; ++i) {
        s = s1->sections[i + 1];
        s1->total_output[i] += s->data_offset - s->sh_offset;
    }
}

ST_FUNC Section *new_section(TCCState *s1, const char *name, int sh_type, int sh_flags)
{
    Section *sec;

    sec = tcc_mallocz(sizeof(Section) + strlen(name));
    sec->s1 = s1;
    strcpy(sec->name, name);
    sec->sh_type = sh_type;
    sec->sh_flags = sh_flags;
    switch(sh_type) {
    case SHT_GNU_versym:
        sec->sh_addralign = 2;
        break;
    case SHT_HASH:
    case SHT_REL:
    case SHT_RELA:
    case SHT_DYNSYM:
    case SHT_SYMTAB:
    case SHT_DYNAMIC:
    case SHT_GNU_verneed:
    case SHT_GNU_verdef:
        sec->sh_addralign = PTR_SIZE;
        break;
    case SHT_STRTAB:
        sec->sh_addralign = 1;
        break;
    default:
        sec->sh_addralign =  PTR_SIZE; /* gcc/pcc default alignment */
        break;
    }

    if (sh_flags & SHF_PRIVATE) {
        dynarray_add(&s1->priv_sections, &s1->nb_priv_sections, sec);
    } else {
        sec->sh_num = s1->nb_sections;
        dynarray_add(&s1->sections, &s1->nb_sections, sec);
    }

    return sec;
}

ST_FUNC Section *new_symtab(TCCState *s1,
                           const char *symtab_name, int sh_type, int sh_flags,
                           const char *strtab_name,
                           const char *hash_name, int hash_sh_flags)
{
    Section *symtab, *strtab, *hash;
    int *ptr, nb_buckets;

    symtab = new_section(s1, symtab_name, sh_type, sh_flags);
    symtab->sh_entsize = sizeof(ElfW(Sym));
    strtab = new_section(s1, strtab_name, SHT_STRTAB, sh_flags);
    put_elf_str(strtab, "");
    symtab->link = strtab;
    put_elf_sym(symtab, 0, 0, 0, 0, 0, NULL);

    nb_buckets = 1;

    hash = new_section(s1, hash_name, SHT_HASH, hash_sh_flags);
    hash->sh_entsize = sizeof(int);
    symtab->hash = hash;
    hash->link = symtab;

    ptr = section_ptr_add(hash, (2 + nb_buckets + 1) * sizeof(int));
    ptr[0] = nb_buckets;
    ptr[1] = 1;
    memset(ptr + 2, 0, (nb_buckets + 1) * sizeof(int));
    return symtab;
}

/* realloc section and set its content to zero */
ST_FUNC void section_realloc(Section *sec, unsigned long new_size)
{
    unsigned long size;
    unsigned char *data;

    size = sec->data_allocated;
    if (size == 0)
        size = 1;
    while (size < new_size)
        size = size * 2;
    data = tcc_realloc(sec->data, size);
    memset(data + sec->data_allocated, 0, size - sec->data_allocated);
    sec->data = data;
    sec->data_allocated = size;
}

/* reserve at least 'size' bytes aligned per 'align' in section
   'sec' from current offset, and return the aligned offset */
ST_FUNC size_t section_add(Section *sec, addr_t size, int align)
{
    size_t offset, offset1;

    offset = (sec->data_offset + align - 1) & -align;
    offset1 = offset + size;
    if (sec->sh_type != SHT_NOBITS && offset1 > sec->data_allocated)
        section_realloc(sec, offset1);
    sec->data_offset = offset1;
    if (align > sec->sh_addralign)
        sec->sh_addralign = align;
    return offset;
}

/* reserve at least 'size' bytes in section 'sec' from
   sec->data_offset. */
ST_FUNC void *section_ptr_add(Section *sec, addr_t size)
{
    size_t offset = section_add(sec, size, 1);
    return sec->data + offset;
}

#ifndef ELF_OBJ_ONLY
/* reserve at least 'size' bytes from section start */
static void section_reserve(Section *sec, unsigned long size)
{
    if (size > sec->data_allocated)
        section_realloc(sec, size);
    if (size > sec->data_offset)
        sec->data_offset = size;
}
#endif

static Section *find_section_create (TCCState *s1, const char *name, int create)
{
    Section *sec;
    int i;
    for(i = 1; i < s1->nb_sections; i++) {
        sec = s1->sections[i];
        if (!strcmp(name, sec->name))
            return sec;
    }
    /* sections are created as PROGBITS */
    return create ? new_section(s1, name, SHT_PROGBITS, SHF_ALLOC) : NULL;
}

/* return a reference to a section, and create it if it does not
   exists */
ST_FUNC Section *find_section(TCCState *s1, const char *name)
{
    return find_section_create (s1, name, 1);
}

/* ------------------------------------------------------------------------- */

ST_FUNC int put_elf_str(Section *s, const char *sym)
{
    int offset, len;
    char *ptr;

    len = strlen(sym) + 1;
    offset = s->data_offset;
    ptr = section_ptr_add(s, len);
    memmove(ptr, sym, len);
    return offset;
}

/* elf symbol hashing function */
static unsigned long elf_hash(const unsigned char *name)
{
    unsigned long h = 0, g;

    while (*name) {
        h = (h << 4) + *name++;
        g = h & 0xf0000000;
        if (g)
            h ^= g >> 24;
        h &= ~g;
    }
    return h;
}

/* rebuild hash table of section s */
/* NOTE: we do factorize the hash table code to go faster */
static void rebuild_hash(Section *s, unsigned int nb_buckets)
{
    ElfW(Sym) *sym;
    int *ptr, *hash, nb_syms, sym_index, h;
    unsigned char *strtab;

    strtab = s->link->data;
    nb_syms = s->data_offset / sizeof(ElfW(Sym));

    if (!nb_buckets)
        nb_buckets = ((int*)s->hash->data)[0];

    s->hash->data_offset = 0;
    ptr = section_ptr_add(s->hash, (2 + nb_buckets + nb_syms) * sizeof(int));
    ptr[0] = nb_buckets;
    ptr[1] = nb_syms;
    ptr += 2;
    hash = ptr;
    memset(hash, 0, (nb_buckets + 1) * sizeof(int));
    ptr += nb_buckets + 1;

    sym = (ElfW(Sym) *)s->data + 1;
    for(sym_index = 1; sym_index < nb_syms; sym_index++) {
        if (ELFW(ST_BIND)(sym->st_info) != STB_LOCAL) {
            h = elf_hash(strtab + sym->st_name) % nb_buckets;
            *ptr = hash[h];
            hash[h] = sym_index;
        } else {
            *ptr = 0;
        }
        ptr++;
        sym++;
    }
}

/* return the symbol number */
ST_FUNC int put_elf_sym(Section *s, addr_t value, unsigned long size,
    int info, int other, int shndx, const char *name)
{
    int name_offset, sym_index;
    int nbuckets, h;
    ElfW(Sym) *sym;
    Section *hs;

    sym = section_ptr_add(s, sizeof(ElfW(Sym)));
    if (name && name[0])
        name_offset = put_elf_str(s->link, name);
    else
        name_offset = 0;
    /* XXX: endianness */
    sym->st_name = name_offset;
    sym->st_value = value;
    sym->st_size = size;
    sym->st_info = info;
    sym->st_other = other;
    sym->st_shndx = shndx;
    sym_index = sym - (ElfW(Sym) *)s->data;
    hs = s->hash;
    if (hs) {
        int *ptr, *base;
        ptr = section_ptr_add(hs, sizeof(int));
        base = (int *)hs->data;
        /* only add global or weak symbols. */
        if (ELFW(ST_BIND)(info) != STB_LOCAL) {
            /* add another hashing entry */
            nbuckets = base[0];
            h = elf_hash((unsigned char *)s->link->data + name_offset) % nbuckets;
            *ptr = base[2 + h];
            base[2 + h] = sym_index;
            base[1]++;
            /* we resize the hash table */
            hs->nb_hashed_syms++;
            if (hs->nb_hashed_syms > 2 * nbuckets) {
                rebuild_hash(s, 2 * nbuckets);
            }
        } else {
            *ptr = 0;
            base[1]++;
        }
    }
    return sym_index;
}

ST_FUNC int find_elf_sym(Section *s, const char *name)
{
    ElfW(Sym) *sym;
    Section *hs;
    int nbuckets, sym_index, h;
    const char *name1;

    hs = s->hash;
    if (!hs)
        return 0;
    nbuckets = ((int *)hs->data)[0];
    h = elf_hash((unsigned char *) name) % nbuckets;
    sym_index = ((int *)hs->data)[2 + h];
    while (sym_index != 0) {
        sym = &((ElfW(Sym) *)s->data)[sym_index];
        name1 = (char *) s->link->data + sym->st_name;
        if (!strcmp(name, name1))
            return sym_index;
        sym_index = ((int *)hs->data)[2 + nbuckets + sym_index];
    }
    return 0;
}

/* return elf symbol value, signal error if 'err' is nonzero, decorate
   name if FORC */
ST_FUNC addr_t get_sym_addr(TCCState *s1, const char *name, int err, int forc)
{
    int sym_index;
    ElfW(Sym) *sym;
    char buf[256];
    if (forc && s1->leading_underscore
#ifdef TCC_TARGET_PE
        /* win32-32bit stdcall symbols always have _ already */
        && !strchr(name, '@')
#endif
        ) {
        buf[0] = '_';
        pstrcpy(buf + 1, sizeof(buf) - 1, name);
        name = buf;
    }
    sym_index = find_elf_sym(s1->symtab, name);
    sym = &((ElfW(Sym) *)s1->symtab->data)[sym_index];
    if (!sym_index || sym->st_shndx == SHN_UNDEF) {
        if (err)
            tcc_error("%s not defined", name);
        return (addr_t)-1;
    }
    return sym->st_value;
}

/* return elf symbol value */
LIBTCCAPI void *tcc_get_symbol(TCCState *s, const char *name)
{
    addr_t addr = get_sym_addr(s, name, 0, 1);
    return addr == -1 ? NULL : (void*)(uintptr_t)addr;
}

/* list elf symbol names and values */
ST_FUNC void list_elf_symbols(TCCState *s, void *ctx,
    void (*symbol_cb)(void *ctx, const char *name, const void *val))
{
    ElfW(Sym) *sym;
    Section *symtab;
    int sym_index, end_sym;
    const char *name;
    unsigned char sym_vis, sym_bind;

    symtab = s->symtab;
    end_sym = symtab->data_offset / sizeof (ElfSym);
    for (sym_index = 0; sym_index < end_sym; ++sym_index) {
        sym = &((ElfW(Sym) *)symtab->data)[sym_index];
        if (sym->st_value) {
            name = (char *) symtab->link->data + sym->st_name;
            sym_bind = ELFW(ST_BIND)(sym->st_info);
            sym_vis = ELFW(ST_VISIBILITY)(sym->st_other);
            if (sym_bind == STB_GLOBAL && sym_vis == STV_DEFAULT)
                symbol_cb(ctx, name, (void*)(uintptr_t)sym->st_value);
        }
    }
}

/* list elf symbol names and values */
LIBTCCAPI void tcc_list_symbols(TCCState *s, void *ctx,
    void (*symbol_cb)(void *ctx, const char *name, const void *val))
{
    list_elf_symbols(s, ctx, symbol_cb);
}

#ifndef ELF_OBJ_ONLY
static void
version_add (TCCState *s1)
{
    int i;
    ElfW(Sym) *sym;
    ElfW(Verneed) *vn = NULL;
    Section *symtab;
    int sym_index, end_sym, nb_versions = 2, nb_entries = 0;
    ElfW(Half) *versym;
    const char *name;

    if (0 == nb_sym_versions)
        return;
    versym_section = new_section(s1, ".gnu.version", SHT_GNU_versym, SHF_ALLOC);
    versym_section->sh_entsize = sizeof(ElfW(Half));
    versym_section->link = s1->dynsym;

    /* add needed symbols */
    symtab = s1->dynsym;
    end_sym = symtab->data_offset / sizeof (ElfSym);
    versym = section_ptr_add(versym_section, end_sym * sizeof(ElfW(Half)));
    for (sym_index = 1; sym_index < end_sym; ++sym_index) {
        int dllindex, verndx;
        sym = &((ElfW(Sym) *)symtab->data)[sym_index];
        if (sym->st_shndx != SHN_UNDEF)
            continue; /* defined symbol doesn't need library version */
        name = (char *) symtab->link->data + sym->st_name;
        dllindex = find_elf_sym(s1->dynsymtab_section, name);
        verndx = (dllindex && dllindex < nb_sym_to_version)
                 ? sym_to_version[dllindex] : -1;
        if (verndx >= 0) {
            if (!sym_versions[verndx].out_index)
              sym_versions[verndx].out_index = nb_versions++;
            versym[sym_index] = sym_versions[verndx].out_index;
        }
    }
    /* generate verneed section, but not when it will be empty.  Some
       dynamic linkers look at their contents even when DTVERNEEDNUM and
       section size is zero.  */
    if (nb_versions > 2) {
        verneed_section = new_section(s1, ".gnu.version_r",
                                      SHT_GNU_verneed, SHF_ALLOC);
        verneed_section->link = s1->dynsym->link;
        for (i = nb_sym_versions; i-- > 0;) {
            struct sym_version *sv = &sym_versions[i];
            int n_same_libs = 0, prev;
            size_t vnofs;
            ElfW(Vernaux) *vna = 0;
            if (sv->out_index < 1)
              continue;
            /* make sure that a DT_NEEDED tag is put */
            tcc_add_dllref(s1, sv->lib, 0);
            vnofs = section_add(verneed_section, sizeof(*vn), 1);
            vn = (ElfW(Verneed)*)(verneed_section->data + vnofs);
            vn->vn_version = 1;
            vn->vn_file = put_elf_str(verneed_section->link, sv->lib);
            vn->vn_aux = sizeof (*vn);
            do {
                prev = sv->prev_same_lib;
                if (sv->out_index > 0) {
                    vna = section_ptr_add(verneed_section, sizeof(*vna));
                    vna->vna_hash = elf_hash ((const unsigned char *)sv->version);
                    vna->vna_flags = 0;
                    vna->vna_other = sv->out_index;
                    sv->out_index = -2;
                    vna->vna_name = put_elf_str(verneed_section->link, sv->version);
                    vna->vna_next = sizeof (*vna);
                    n_same_libs++;
                }
                if (prev >= 0)
                  sv = &sym_versions[prev];
            } while(prev >= 0);
            vna->vna_next = 0;
            vn = (ElfW(Verneed)*)(verneed_section->data + vnofs);
            vn->vn_cnt = n_same_libs;
            vn->vn_next = sizeof(*vn) + n_same_libs * sizeof(*vna);
            nb_entries++;
        }
        if (vn)
          vn->vn_next = 0;
        verneed_section->sh_info = nb_entries;
    }
    dt_verneednum = nb_entries;
}
#endif /* ndef ELF_OBJ_ONLY */

/* add an elf symbol : check if it is already defined and patch
   it. Return symbol index. NOTE that sh_num can be SHN_UNDEF. */
ST_FUNC int set_elf_sym(Section *s, addr_t value, unsigned long size,
                       int info, int other, int shndx, const char *name)
{
    TCCState *s1 = s->s1;
    ElfW(Sym) *esym;
    int sym_bind, sym_index, sym_type, esym_bind;
    unsigned char sym_vis, esym_vis, new_vis;

    sym_bind = ELFW(ST_BIND)(info);
    sym_type = ELFW(ST_TYPE)(info);
    sym_vis = ELFW(ST_VISIBILITY)(other);

    if (sym_bind != STB_LOCAL) {
        /* we search global or weak symbols */
        sym_index = find_elf_sym(s, name);
        if (!sym_index)
            goto do_def;
        esym = &((ElfW(Sym) *)s->data)[sym_index];
        if (esym->st_value == value && esym->st_size == size && esym->st_info == info
            && esym->st_other == other && esym->st_shndx == shndx)
            return sym_index;
        if (esym->st_shndx != SHN_UNDEF) {
            esym_bind = ELFW(ST_BIND)(esym->st_info);
            /* propagate the most constraining visibility */
            /* STV_DEFAULT(0)<STV_PROTECTED(3)<STV_HIDDEN(2)<STV_INTERNAL(1) */
            esym_vis = ELFW(ST_VISIBILITY)(esym->st_other);
            if (esym_vis == STV_DEFAULT) {
                new_vis = sym_vis;
            } else if (sym_vis == STV_DEFAULT) {
                new_vis = esym_vis;
            } else {
                new_vis = (esym_vis < sym_vis) ? esym_vis : sym_vis;
            }
            esym->st_other = (esym->st_other & ~ELFW(ST_VISIBILITY)(-1))
                             | new_vis;
            if (shndx == SHN_UNDEF) {
                /* ignore adding of undefined symbol if the
                   corresponding symbol is already defined */
            } else if (sym_bind == STB_GLOBAL && esym_bind == STB_WEAK) {
                /* global overrides weak, so patch */
                goto do_patch;
            } else if (sym_bind == STB_WEAK && esym_bind == STB_GLOBAL) {
                /* weak is ignored if already global */
            } else if (sym_bind == STB_WEAK && esym_bind == STB_WEAK) {
                /* keep first-found weak definition, ignore subsequents */
            } else if (sym_vis == STV_HIDDEN || sym_vis == STV_INTERNAL) {
                /* ignore hidden symbols after */
            } else if ((esym->st_shndx == SHN_COMMON
                            || esym->st_shndx == bss_section->sh_num)
                        && (shndx < SHN_LORESERVE
                            && shndx != bss_section->sh_num)) {
                /* data symbol gets precedence over common/bss */
                goto do_patch;
            } else if (shndx == SHN_COMMON || shndx == bss_section->sh_num) {
                /* data symbol keeps precedence over common/bss */
            } else if (s->sh_flags & SHF_DYNSYM) {
                /* we accept that two DLL define the same symbol */
	    } else if (esym->st_other & ST_ASM_SET) {
		/* If the existing symbol came from an asm .set
		   we can override.  */
		goto do_patch;
            } else {
#if 0
                printf("new_bind=%x new_shndx=%x new_vis=%x old_bind=%x old_shndx=%x old_vis=%x\n",
                       sym_bind, shndx, new_vis, esym_bind, esym->st_shndx, esym_vis);
#endif
                tcc_error_noabort("'%s' defined twice", name);
            }
        } else {
            esym->st_other = other;
        do_patch:
            esym->st_info = ELFW(ST_INFO)(sym_bind, sym_type);
            esym->st_shndx = shndx;
            s1->new_undef_sym = 1;
            esym->st_value = value;
            esym->st_size = size;
        }
    } else {
    do_def:
        sym_index = put_elf_sym(s, value, size,
                                ELFW(ST_INFO)(sym_bind, sym_type), other,
                                shndx, name);
    }
    return sym_index;
}

/* put relocation */
ST_FUNC void put_elf_reloca(Section *symtab, Section *s, unsigned long offset,
                            int type, int symbol, addr_t addend)
{
    TCCState *s1 = s->s1;
    char buf[256];
    Section *sr;
    ElfW_Rel *rel;

    sr = s->reloc;
    if (!sr) {
        /* if no relocation section, create it */
        snprintf(buf, sizeof(buf), REL_SECTION_FMT, s->name);
        /* if the symtab is allocated, then we consider the relocation
           are also */
        sr = new_section(s->s1, buf, SHT_RELX, symtab->sh_flags);
        sr->sh_entsize = sizeof(ElfW_Rel);
        sr->link = symtab;
        sr->sh_info = s->sh_num;
        s->reloc = sr;
    }
    rel = section_ptr_add(sr, sizeof(ElfW_Rel));
    rel->r_offset = offset;
    rel->r_info = ELFW(R_INFO)(symbol, type);
#if SHT_RELX == SHT_RELA
    rel->r_addend = addend;
#endif
    if (SHT_RELX != SHT_RELA && addend)
        tcc_error("non-zero addend on REL architecture");
}

ST_FUNC void put_elf_reloc(Section *symtab, Section *s, unsigned long offset,
                           int type, int symbol)
{
    put_elf_reloca(symtab, s, offset, type, symbol, 0);
}

ST_FUNC struct sym_attr *get_sym_attr(TCCState *s1, int index, int alloc)
{
    int n;
    struct sym_attr *tab;

    if (index >= s1->nb_sym_attrs) {
        if (!alloc)
            return s1->sym_attrs;
        /* find immediately bigger power of 2 and reallocate array */
        n = 1;
        while (index >= n)
            n *= 2;
        tab = tcc_realloc(s1->sym_attrs, n * sizeof(*s1->sym_attrs));
        s1->sym_attrs = tab;
        memset(s1->sym_attrs + s1->nb_sym_attrs, 0,
               (n - s1->nb_sym_attrs) * sizeof(*s1->sym_attrs));
        s1->nb_sym_attrs = n;
    }
    return &s1->sym_attrs[index];
}

/* In an ELF file symbol table, the local symbols must appear below
   the global and weak ones. Since TCC cannot sort it while generating
   the code, we must do it after. All the relocation tables are also
   modified to take into account the symbol table sorting */
static void sort_syms(TCCState *s1, Section *s)
{
    int *old_to_new_syms;
    ElfW(Sym) *new_syms;
    int nb_syms, i;
    ElfW(Sym) *p, *q;
    ElfW_Rel *rel;
    Section *sr;
    int type, sym_index;

    nb_syms = s->data_offset / sizeof(ElfW(Sym));
    new_syms = tcc_malloc(nb_syms * sizeof(ElfW(Sym)));
    old_to_new_syms = tcc_malloc(nb_syms * sizeof(int));

    /* first pass for local symbols */
    p = (ElfW(Sym) *)s->data;
    q = new_syms;
    for(i = 0; i < nb_syms; i++) {
        if (ELFW(ST_BIND)(p->st_info) == STB_LOCAL) {
            old_to_new_syms[i] = q - new_syms;
            *q++ = *p;
        }
        p++;
    }
    /* save the number of local symbols in section header */
    if( s->sh_size )    /* this 'if' makes IDA happy */
        s->sh_info = q - new_syms;

    /* then second pass for non local symbols */
    p = (ElfW(Sym) *)s->data;
    for(i = 0; i < nb_syms; i++) {
        if (ELFW(ST_BIND)(p->st_info) != STB_LOCAL) {
            old_to_new_syms[i] = q - new_syms;
            *q++ = *p;
        }
        p++;
    }

    /* we copy the new symbols to the old */
    memcpy(s->data, new_syms, nb_syms * sizeof(ElfW(Sym)));
    tcc_free(new_syms);

    /* now we modify all the relocations */
    for(i = 1; i < s1->nb_sections; i++) {
        sr = s1->sections[i];
        if (sr->sh_type == SHT_RELX && sr->link == s) {
            for_each_elem(sr, 0, rel, ElfW_Rel) {
                sym_index = ELFW(R_SYM)(rel->r_info);
                type = ELFW(R_TYPE)(rel->r_info);
                sym_index = old_to_new_syms[sym_index];
                rel->r_info = ELFW(R_INFO)(sym_index, type);
            }
        }
    }

    tcc_free(old_to_new_syms);
}

ST_FUNC int find_defsym(TCCState *s1, const char *name, ElfW(Sym) *sym)
{
    int i, n = strlen(name);
    // printf("LOOKING FOR DEFSYM %s\n", name);
    for (i = 0; i < s1->nb_defsyms; i++) {
        const char *s = s1->defsyms[i], *end = NULL;
        int len = strlen(s);
        // printf("LOOKING DEFSYM %s\n", s1->defsyms);
        if (len > n + 1 && s[n] == '=' && strncmp(name, s, n) == 0) {
            //sym->st_info = ELFW(ST_INFO)(STB_GLOBAL,STT_FUNC);
            sym->st_value = strtoull(s + n + 1, &end, 0);
            return 1;
        }
    }
    return 0;
}

/* relocate symbol table, resolve undefined symbols if do_resolve is
   true and output error if undefined symbol. */
ST_FUNC void relocate_syms(TCCState *s1, Section *symtab, int do_resolve)
{
    ElfW(Sym) *sym;
    int sym_bind, sh_num;
    const char *name;

    for_each_elem(symtab, 1, sym, ElfW(Sym)) {
        sh_num = sym->st_shndx;
        if (sh_num == SHN_UNDEF) {
            name = (char *) s1->symtab->link->data + sym->st_name;
            /* Use ld.so to resolve symbol for us (for tcc -run) */
            if (do_resolve) {
#if defined TCC_IS_NATIVE && !defined TCC_TARGET_PE
                /* dlsym() needs the undecorated name.  */
                void *addr = dlsym(RTLD_DEFAULT, &name[s1->leading_underscore]);
#if TARGETOS_OpenBSD || TARGETOS_FreeBSD || TARGETOS_NetBSD || TARGETOS_ANDROID
		if (addr == NULL) {
		    int i;
		    for (i = 0; i < s1->nb_loaded_dlls; i++)
                        if ((addr = dlsym(s1->loaded_dlls[i]->handle, name)))
			    break;
		}
#endif
                if (addr) {
                    sym->st_value = (addr_t) addr;
#ifdef DEBUG_RELOC
		    printf ("relocate_sym: %s -> 0x%lx\n", name, sym->st_value);
#endif
                    goto found;
                }
#endif
            /* if dynamic symbol exist, it will be used in relocate_section */
            } else if (s1->dynsym && find_elf_sym(s1->dynsym, name))
                goto found;
            /* XXX: _fp_hw seems to be part of the ABI, so we ignore
               it */
            if (!strcmp(name, "_fp_hw"))
                goto found;

            if (find_defsym(s1, name, sym))
                goto found;

            /* only weak symbols are accepted to be undefined. Their
               value is zero */
            sym_bind = ELFW(ST_BIND)(sym->st_info);
            if (sym_bind == STB_WEAK)
                sym->st_value = 0;
            else
                tcc_error_noabort("undefined symbol '%s'", name);

        } else if (sh_num < SHN_LORESERVE) {
            /* add section base */
            sym->st_value += s1->sections[sym->st_shndx]->sh_addr;
        }
    found: ;
    }
}

/* relocate a given section (CPU dependent) by applying the relocations
   in the associated relocation section */
static void relocate_section(TCCState *s1, Section *s, Section *sr)
{
    ElfW_Rel *rel;
    ElfW(Sym) *sym;
    int type, sym_index;
    unsigned char *ptr;
    addr_t tgt, addr;
    int is_dwarf = s->sh_num >= s1->dwlo && s->sh_num < s1->dwhi;

    qrel = (ElfW_Rel *)sr->data;
    for_each_elem(sr, 0, rel, ElfW_Rel) {
        ptr = s->data + rel->r_offset;
        sym_index = ELFW(R_SYM)(rel->r_info);
        sym = &((ElfW(Sym) *)symtab_section->data)[sym_index];
        type = ELFW(R_TYPE)(rel->r_info);
        tgt = sym->st_value;
#if SHT_RELX == SHT_RELA
        tgt += rel->r_addend;
#endif
        if (is_dwarf && type == R_DATA_32DW
            && sym->st_shndx >= s1->dwlo && sym->st_shndx < s1->dwhi) {
            /* dwarf section relocation to each other */
            add32le(ptr, tgt - s1->sections[sym->st_shndx]->sh_addr);
            continue;
        }
        addr = s->sh_addr + rel->r_offset;
        relocate(s1, rel, type, ptr, addr, tgt);
    }
#ifndef ELF_OBJ_ONLY
    /* if the relocation is allocated, we change its symbol table */
    if (sr->sh_flags & SHF_ALLOC) {
        sr->link = s1->dynsym;
        if (s1->output_type & TCC_OUTPUT_DYN) {
            size_t r = (uint8_t*)qrel - sr->data;
            if (sizeof ((Stab_Sym*)0)->n_value < PTR_SIZE
                && 0 == strcmp(s->name, ".stab"))
                r = 0; /* cannot apply 64bit relocation to 32bit value */
            sr->data_offset = sr->sh_size = r;
#ifdef CONFIG_TCC_PIE
            if (r && 0 == (s->sh_flags & SHF_WRITE))
                tcc_warning("%d relocations to ro-section %s", (unsigned)(r / sizeof *qrel), s->name);
#endif
        }
    }
#endif
}

/* relocate all sections */
ST_FUNC void relocate_sections(TCCState *s1)
{
    int i;
    Section *s, *sr;

    for (i = 1; i < s1->nb_sections; ++i) {
        sr = s1->sections[i];
        if (sr->sh_type != SHT_RELX)
            continue;
        s = s1->sections[sr->sh_info];
#ifndef TCC_TARGET_MACHO
        if (s != s1->got
            || s1->static_link
            || s1->output_type == TCC_OUTPUT_MEMORY)
#endif
        {
            relocate_section(s1, s, sr);
        }
#ifndef ELF_OBJ_ONLY
        if (sr->sh_flags & SHF_ALLOC) {
            ElfW_Rel *rel;
            /* relocate relocation table in 'sr' */
            for_each_elem(sr, 0, rel, ElfW_Rel)
                rel->r_offset += s->sh_addr;
        }
#endif
    }
}

#ifndef ELF_OBJ_ONLY
/* count the number of dynamic relocations so that we can reserve
   their space */
static int prepare_dynamic_rel(TCCState *s1, Section *sr)
{
    int count = 0;
#if defined(TCC_TARGET_I386) || defined(TCC_TARGET_X86_64) || \
    defined(TCC_TARGET_ARM) || defined(TCC_TARGET_ARM64) || \
    defined(TCC_TARGET_RISCV64) || defined(TCC_TARGET_RISCV32)
    ElfW_Rel *rel;
    for_each_elem(sr, 0, rel, ElfW_Rel) {
        int sym_index = ELFW(R_SYM)(rel->r_info);
        int type = ELFW(R_TYPE)(rel->r_info);
        switch(type) {
#if defined(TCC_TARGET_I386)
        case R_386_32:
            if (!get_sym_attr(s1, sym_index, 0)->dyn_index
                && ((ElfW(Sym)*)symtab_section->data + sym_index)->st_shndx == SHN_UNDEF) {
                /* don't fixup unresolved (weak) symbols */
                rel->r_info = ELFW(R_INFO)(sym_index, R_386_RELATIVE);
                break;
            }
#elif defined(TCC_TARGET_X86_64)
        case R_X86_64_32:
        case R_X86_64_32S:
        case R_X86_64_64:
#elif defined(TCC_TARGET_ARM)
        case R_ARM_ABS32:
        case R_ARM_TARGET1:
#elif defined(TCC_TARGET_ARM64)
        case R_AARCH64_ABS32:
        case R_AARCH64_ABS64:
#elif defined(TCC_TARGET_RISCV64)
        case R_RISCV_32:
        case R_RISCV_64:
#elif defined(TCC_TARGET_RISCV32)
        case R_RISCV_32:
#endif
            count++;
            break;
#if defined(TCC_TARGET_I386)
        case R_386_PC32:
#elif defined(TCC_TARGET_X86_64)
        case R_X86_64_PC32:
	{
	    ElfW(Sym) *sym = &((ElfW(Sym) *)symtab_section->data)[sym_index];
            /* Hidden defined symbols can and must be resolved locally.
               We're misusing a PLT32 reloc for this, as that's always
               resolved to its address even in shared libs.  */
	    if (sym->st_shndx != SHN_UNDEF &&
		ELFW(ST_VISIBILITY)(sym->st_other) == STV_HIDDEN) {
                rel->r_info = ELFW(R_INFO)(sym_index, R_X86_64_PLT32);
	        break;
	    }
	}
#elif defined(TCC_TARGET_ARM64)
        case R_AARCH64_PREL32:
#endif
            if (s1->output_type != TCC_OUTPUT_DLL)
                break;
            if (get_sym_attr(s1, sym_index, 0)->dyn_index)
                count++;
            break;
        default:
            break;
        }
    }
#endif
    return count;
}
#endif

#ifdef NEED_BUILD_GOT
static int build_got(TCCState *s1)
{
    /* if no got, then create it */
    s1->got = new_section(s1, ".got", SHT_PROGBITS, SHF_ALLOC | SHF_WRITE);
    s1->got->sh_entsize = 4;
    /* keep space for _DYNAMIC pointer and two dummy got entries */
    section_ptr_add(s1->got, 3 * PTR_SIZE);
    return set_elf_sym(symtab_section, 0, 0, ELFW(ST_INFO)(STB_GLOBAL, STT_OBJECT),
        0, s1->got->sh_num, "_GLOBAL_OFFSET_TABLE_");
}

/* Create a GOT and (for function call) a PLT entry corresponding to a symbol
   in s1->symtab. When creating the dynamic symbol table entry for the GOT
   relocation, use 'size' and 'info' for the corresponding symbol metadata.
   Returns the offset of the GOT or (if any) PLT entry. */
static struct sym_attr * put_got_entry(TCCState *s1, int dyn_reloc_type,
                                       int sym_index)
{
    int need_plt_entry;
    const char *name;
    ElfW(Sym) *sym;
    struct sym_attr *attr;
    unsigned got_offset;
    char plt_name[200];
    int len;
    Section *s_rel;

    need_plt_entry = (dyn_reloc_type == R_JMP_SLOT);
    attr = get_sym_attr(s1, sym_index, 1);

    /* In case a function is both called and its address taken 2 GOT entries
       are created, one for taking the address (GOT) and the other for the PLT
       entry (PLTGOT).  */
    if (need_plt_entry ? attr->plt_offset : attr->got_offset)
        return attr;

    s_rel = s1->got;
    if (need_plt_entry) {
        if (!s1->plt) {
            s1->plt = new_section(s1, ".plt", SHT_PROGBITS, SHF_ALLOC | SHF_EXECINSTR);
            s1->plt->sh_entsize = 4;
        }
        s_rel = s1->plt;
    }

    /* create the GOT entry */
    got_offset = s1->got->data_offset;
    section_ptr_add(s1->got, PTR_SIZE);

    /* Create the GOT relocation that will insert the address of the object or
       function of interest in the GOT entry. This is a static relocation for
       memory output (dlsym will give us the address of symbols) and dynamic
       relocation otherwise (executable and DLLs). The relocation should be
       done lazily for GOT entry with *_JUMP_SLOT relocation type (the one
       associated to a PLT entry) but is currently done at load time for an
       unknown reason. */

    sym = &((ElfW(Sym) *) symtab_section->data)[sym_index];
    name = (char *) symtab_section->link->data + sym->st_name;
    //printf("sym %d %s\n", need_plt_entry, name);

    if (s1->dynsym) {
	if (ELFW(ST_BIND)(sym->st_info) == STB_LOCAL) {
	    /* Hack alarm.  We don't want to emit dynamic symbols
	       and symbol based relocs for STB_LOCAL symbols, but rather
	       want to resolve them directly.  At this point the symbol
	       values aren't final yet, so we must defer this.  We will later
	       have to create a RELATIVE reloc anyway, so we misuse the
	       relocation slot to smuggle the symbol reference until
	       fill_local_got_entries.  Not that the sym_index is
	       relative to symtab_section, not s1->dynsym!  Nevertheless
	       we use s1->dyn_sym so that if this is the first call
	       that got->reloc is correctly created.  Also note that
	       RELATIVE relocs are not normally created for the .got,
	       so the types serves as a marker for later (and is retained
	       also for the final output, which is okay because then the
	       got is just normal data).  */
	    put_elf_reloc(s1->dynsym, s1->got, got_offset, R_RELATIVE,
			  sym_index);
	} else {
	    if (0 == attr->dyn_index)
                attr->dyn_index = set_elf_sym(s1->dynsym, sym->st_value,
                                              sym->st_size, sym->st_info, 0,
                                              sym->st_shndx, name);
	    put_elf_reloc(s1->dynsym, s_rel, got_offset, dyn_reloc_type,
			  attr->dyn_index);
	}
    } else {
        put_elf_reloc(symtab_section, s1->got, got_offset, dyn_reloc_type,
                      sym_index);
    }

    if (need_plt_entry) {
        attr->plt_offset = create_plt_entry(s1, got_offset, attr);

        /* create a symbol 'sym@plt' for the PLT jump vector */
        len = strlen(name);
        if (len > sizeof plt_name - 5)
            len = sizeof plt_name - 5;
        memcpy(plt_name, name, len);
        strcpy(plt_name + len, "@plt");
        attr->plt_sym = put_elf_sym(s1->symtab, attr->plt_offset, 0,
            ELFW(ST_INFO)(STB_GLOBAL, STT_FUNC), 0, s1->plt->sh_num, plt_name);
    } else {
        attr->got_offset = got_offset;
    }

    return attr;
}

/* build GOT and PLT entries */
/* Two passes because R_JMP_SLOT should become first. Some targets
   (arm, arm64) do not allow mixing R_JMP_SLOT and R_GLOB_DAT. */
ST_FUNC void build_got_entries(TCCState *s1, int got_sym)
{
    Section *s;
    ElfW_Rel *rel;
    ElfW(Sym) *sym;
    int i, type, gotplt_entry, reloc_type, sym_index;
    struct sym_attr *attr;
    int pass = 0;
redo:
    for(i = 1; i < s1->nb_sections; i++) {
        s = s1->sections[i];
        if (s->sh_type != SHT_RELX)
            continue;
        /* no need to handle got relocations */
        if (s->link != symtab_section)
            continue;
        for_each_elem(s, 0, rel, ElfW_Rel) {
            type = ELFW(R_TYPE)(rel->r_info);
            gotplt_entry = gotplt_entry_type(type);
            if (gotplt_entry == -1)
                tcc_error ("Unknown relocation type for got: %d", type);
            sym_index = ELFW(R_SYM)(rel->r_info);
            sym = &((ElfW(Sym) *)symtab_section->data)[sym_index];

            if (gotplt_entry == NO_GOTPLT_ENTRY) {
                continue;
            }

            /* Automatically create PLT/GOT [entry] if it is an undefined
	       reference (resolved at runtime), or the symbol is absolute,
	       probably created by tcc_add_symbol, and thus on 64-bit
	       targets might be too far from application code.  */
            if (gotplt_entry == AUTO_GOTPLT_ENTRY) {
                if (sym->st_shndx == SHN_UNDEF) {
                    ElfW(Sym) *esym;
		    int dynindex;
                    if (!PCRELATIVE_DLLPLT
                        && (s1->output_type & TCC_OUTPUT_DYN))
                        continue;
		    /* Relocations for UNDEF symbols would normally need
		       to be transferred into the executable or shared object.
		       If that were done AUTO_GOTPLT_ENTRY wouldn't exist.
		       But TCC doesn't do that (at least for exes), so we
		       need to resolve all such relocs locally.  And that
		       means PLT slots for functions in DLLs and COPY relocs for
		       data symbols.  COPY relocs were generated in
		       bind_exe_dynsyms (and the symbol adjusted to be defined),
		       and for functions we were generated a dynamic symbol
		       of function type.  */
		    if (s1->dynsym) {
			/* dynsym isn't set for -run :-/  */
			dynindex = get_sym_attr(s1, sym_index, 0)->dyn_index;
			esym = (ElfW(Sym) *)s1->dynsym->data + dynindex;
			if (dynindex
			    && (ELFW(ST_TYPE)(esym->st_info) == STT_FUNC
				|| (ELFW(ST_TYPE)(esym->st_info) == STT_NOTYPE
				    && ELFW(ST_TYPE)(sym->st_info) == STT_FUNC)))
			    goto jmp_slot;
		    }
                } else if (sym->st_shndx == SHN_ABS) {
                    if (sym->st_value == 0) /* from tcc_add_btstub() */
                        continue;
#ifndef TCC_TARGET_ARM
                    if (PTR_SIZE != 8)
                        continue;
#endif
                    /* from tcc_add_symbol(): on 64 bit platforms these
                       need to go through .got */
                } else
                    continue;
            }

#ifdef TCC_TARGET_X86_64
            if ((type == R_X86_64_PLT32 || type == R_X86_64_PC32) &&
		sym->st_shndx != SHN_UNDEF &&
                (ELFW(ST_VISIBILITY)(sym->st_other) != STV_DEFAULT ||
		 ELFW(ST_BIND)(sym->st_info) == STB_LOCAL ||
		 s1->output_type & TCC_OUTPUT_EXE)) {
		if (pass != 0)
		    continue;
                rel->r_info = ELFW(R_INFO)(sym_index, R_X86_64_PC32);
                continue;
            }
#endif
            reloc_type = code_reloc(type);
            if (reloc_type == -1)
                tcc_error ("Unknown relocation type: %d", type);

            if (reloc_type != 0) {
        jmp_slot:
	        if (pass != 0)
                    continue;
                reloc_type = R_JMP_SLOT;
            } else {
	        if (pass != 1)
                    continue;
                reloc_type = R_GLOB_DAT;
            }

            if (!s1->got)
                got_sym = build_got(s1);

            if (gotplt_entry == BUILD_GOT_ONLY)
                continue;

            attr = put_got_entry(s1, reloc_type, sym_index);

            if (reloc_type == R_JMP_SLOT)
                rel->r_info = ELFW(R_INFO)(attr->plt_sym, type);
        }
    }
    if (++pass < 2)
        goto redo;
    /* .rel.plt refers to .got actually */
    if (s1->plt && s1->plt->reloc)
        s1->plt->reloc->sh_info = s1->got->sh_num;
    if (got_sym) /* set size */
        ((ElfW(Sym)*)symtab_section->data)[got_sym].st_size = s1->got->data_offset;
}
#endif /* def NEED_BUILD_GOT */

ST_FUNC int set_global_sym(TCCState *s1, const char *name, Section *sec, addr_t offs)
{
    int shn = sec ? sec->sh_num : offs || !name ? SHN_ABS : SHN_UNDEF;
    if (sec && offs == -1)
        offs = sec->data_offset;
    return set_elf_sym(symtab_section, offs, 0,
        ELFW(ST_INFO)(name ? STB_GLOBAL : STB_LOCAL, STT_NOTYPE), 0, shn, name);
}

static void add_init_array_defines(TCCState *s1, const char *section_name)
{
    Section *s;
    addr_t end_offset;
    char buf[1024];
    s = find_section_create(s1, section_name, 0);
    if (!s) {
        end_offset = 0;
        s = data_section;
    } else {
        end_offset = s->data_offset;
    }
    snprintf(buf, sizeof(buf), "__%s_start", section_name + 1);
    set_global_sym(s1, buf, s, 0);
    snprintf(buf, sizeof(buf), "__%s_end", section_name + 1);
    set_global_sym(s1, buf, s, end_offset);
}

ST_FUNC void add_array (TCCState *s1, const char *sec, int c)
{
    Section *s;
    s = find_section(s1, sec);
    s->sh_flags = shf_RELRO;
    s->sh_type = sec[1] == 'i' ? SHT_INIT_ARRAY : SHT_FINI_ARRAY;
    put_elf_reloc (s1->symtab, s, s->data_offset, R_DATA_PTR, c);
    section_ptr_add(s, PTR_SIZE);
}

#ifdef CONFIG_TCC_BCHECK
ST_FUNC void tcc_add_bcheck(TCCState *s1)
{
    if (0 == s1->do_bounds_check)
        return;
    section_ptr_add(bounds_section, sizeof(addr_t));
}
#endif

/* set symbol to STB_LOCAL and resolve. The point is to not export it as
   a dynamic symbol to allow so's to have one each with a different value. */
static void set_local_sym(TCCState *s1, const char *name, Section *s, int offset)
{
    int c = find_elf_sym(s1->symtab, name);
    if (c) {
        ElfW(Sym) *esym = (ElfW(Sym)*)s1->symtab->data + c;
        esym->st_info = ELFW(ST_INFO)(STB_LOCAL, STT_NOTYPE);
        esym->st_value = offset;
        esym->st_shndx = s->sh_num;
    }
}

/* avoid generating debug/test_coverage code for stub functions */
static void tcc_compile_string_no_debug(TCCState *s, const char *str)
{
    int save_do_debug = s->do_debug;
    int save_test_coverage = s->test_coverage;

    s->do_debug = 0;
    s->test_coverage = 0;
    tcc_compile_string(s, str);
    s->do_debug = save_do_debug;
    s->test_coverage = save_test_coverage;
}

#ifdef CONFIG_TCC_BACKTRACE
static void put_ptr(TCCState *s1, Section *s, int offs)
{
    int c;
    c = set_global_sym(s1, NULL, s, offs);
    s = data_section;
    put_elf_reloc (s1->symtab, s, s->data_offset, R_DATA_PTR, c);
    section_ptr_add(s, PTR_SIZE);
}

ST_FUNC void tcc_add_btstub(TCCState *s1)
{
    Section *s;
    int n, o;
    CString cstr;

    s = data_section;
    /* Align to PTR_SIZE */
    section_ptr_add(s, -s->data_offset & (PTR_SIZE - 1));
    o = s->data_offset;
    /* create (part of) a struct rt_context (see tccrun.c) */
    if (s1->dwarf) {
        put_ptr(s1, dwarf_line_section, 0);
        put_ptr(s1, dwarf_line_section, -1);
	if (s1->dwarf >= 5)
            put_ptr(s1, dwarf_line_str_section, 0);
	else
            put_ptr(s1, dwarf_str_section, 0);
    }
    else
    {
        put_ptr(s1, stab_section, 0);
        put_ptr(s1, stab_section, -1);
        put_ptr(s1, stab_section->link, 0);
    }
    *(addr_t *)section_ptr_add(s, PTR_SIZE) = s1->dwarf;
    /* skip esym_start/esym_end/elf_str (not loaded) */
    section_ptr_add(s, 3 * PTR_SIZE);
    /* prog_base : local nameless symbol with offset 0 at SHN_ABS */
    put_ptr(s1, NULL, 0);
    n = 2 * PTR_SIZE;
#ifdef CONFIG_TCC_BCHECK
    if (s1->do_bounds_check) {
        put_ptr(s1, bounds_section, 0);
        n -= PTR_SIZE;
    }
#endif
    section_ptr_add(s, n);
    cstr_new(&cstr);
    cstr_printf(&cstr,
        "extern void __bt_init(),__bt_exit(),__bt_init_dll();"
        "static void *__rt_info[];"
        "__attribute__((constructor)) static void __bt_init_rt(){");
#ifdef TCC_TARGET_PE
    if (s1->output_type == TCC_OUTPUT_DLL)
#ifdef CONFIG_TCC_BCHECK
        cstr_printf(&cstr, "__bt_init_dll(%d);", s1->do_bounds_check);
#else
        cstr_printf(&cstr, "__bt_init_dll(0);");
#endif
#endif
    cstr_printf(&cstr, "__bt_init(__rt_info,%d);}",
        s1->output_type == TCC_OUTPUT_DLL ? 0 : s1->rt_num_callers + 1);
    /* In case dlcose is called by application */
    cstr_printf(&cstr,
        "__attribute__((destructor)) static void __bt_exit_rt(){"
        "__bt_exit(__rt_info);}");
    tcc_compile_string_no_debug(s1, cstr.data);
    cstr_free(&cstr);
    set_local_sym(s1, &"___rt_info"[!s1->leading_underscore], s, o);
}
#endif /* def CONFIG_TCC_BACKTRACE */

static void tcc_tcov_add_file(TCCState *s1, const char *filename)
{
    CString cstr;
    void *ptr;
    char wd[1024];

    if (tcov_section == NULL)
        return;
    section_ptr_add(tcov_section, 1);
    write32le (tcov_section->data, tcov_section->data_offset);

    cstr_new (&cstr);
    if (filename[0] == '/')
        cstr_printf (&cstr, "%s.tcov", filename);
    else {
        getcwd (wd, sizeof(wd));
        cstr_printf (&cstr, "%s/%s.tcov", wd, filename);
    }
    ptr = section_ptr_add(tcov_section, cstr.size + 1);
    strcpy((char *)ptr, cstr.data);
    unlink((char *)ptr);
#ifdef _WIN32
    normalize_slashes((char *)ptr);
#endif
    cstr_free (&cstr);

    cstr_new(&cstr);
    cstr_printf(&cstr,
        "extern char *__tcov_data[];"
        "extern void __store_test_coverage ();"
        "__attribute__((destructor)) static void __tcov_exit() {"
        "__store_test_coverage(__tcov_data);"
        "}");
    tcc_compile_string_no_debug(s1, cstr.data);
    cstr_free(&cstr);
    set_local_sym(s1, &"___tcov_data"[!s1->leading_underscore], tcov_section, 0);
}

#ifndef TCC_TARGET_PE
/* add tcc runtime libraries */
ST_FUNC void tcc_add_runtime(TCCState *s1)
{
    s1->filetype = 0;

#ifdef CONFIG_TCC_BCHECK
    tcc_add_bcheck(s1);
#endif
    tcc_add_pragma_libs(s1);

    /* add libc */
    if (!s1->nostdlib) {
        int lpthread = s1->option_pthread;

#ifdef CONFIG_TCC_BCHECK
        if (s1->do_bounds_check && s1->output_type != TCC_OUTPUT_DLL) {
            tcc_add_support(s1, "bcheck.o");
# if !(TARGETOS_OpenBSD || TARGETOS_NetBSD)
            tcc_add_library_err(s1, "dl");
# endif
            lpthread = 1;
        }
#endif
#ifdef CONFIG_TCC_BACKTRACE
        if (s1->do_backtrace) {
            if (s1->output_type & TCC_OUTPUT_EXE)
                tcc_add_support(s1, "bt-exe.o");
            if (s1->output_type != TCC_OUTPUT_DLL)
                tcc_add_support(s1, "bt-log.o");
            if (s1->output_type != TCC_OUTPUT_MEMORY)
                tcc_add_btstub(s1);
        }
#endif
        if (lpthread)
            tcc_add_library_err(s1, "pthread");
        tcc_add_library_err(s1, "c");
#ifdef TCC_LIBGCC
        if (!s1->static_link) {
            if (TCC_LIBGCC[0] == '/')
                tcc_add_file(s1, TCC_LIBGCC);
            else
                tcc_add_dll(s1, TCC_LIBGCC, 0);
        }
#endif
#if defined TCC_TARGET_ARM && TARGETOS_FreeBSD
        tcc_add_library_err(s1, "gcc_s"); // unwind code
#endif
        if (TCC_LIBTCC1[0])
            tcc_add_support(s1, TCC_LIBTCC1);

        /* add crt end if not memory output */
	if (s1->output_type != TCC_OUTPUT_MEMORY) {
#if defined TCC_TARGET_MACHO
            /* nothing to do */
#elif TARGETOS_OpenBSD || TARGETOS_FreeBSD || TARGETOS_NetBSD
	    if (s1->output_type & TCC_OUTPUT_DYN)
	        tcc_add_crt(s1, "crtendS.o");
	    else
	        tcc_add_crt(s1, "crtend.o");
# if !TARGETOS_OpenBSD
            tcc_add_crt(s1, "crtn.o");
# endif
#elif TARGETOS_ANDROID
	    if (s1->output_type == TCC_OUTPUT_DLL)
                tcc_add_crt(s1, "crtend_so.o");
            else
                tcc_add_crt(s1, "crtend_android.o");
#else
            tcc_add_crt(s1, "crtn.o");
#endif
        }
    }
}
#endif /* ndef TCC_TARGET_PE */

/* add various standard linker symbols (must be done after the
   sections are filled (for example after allocating common
   symbols)) */
static void tcc_add_linker_symbols(TCCState *s1)
{
    char buf[1024];
    int i;
    Section *s;

    set_global_sym(s1, "_etext", text_section, -1);
    set_global_sym(s1, "_edata", data_section, -1);
    set_global_sym(s1, "_end", bss_section, -1);
#if TARGETOS_OpenBSD
    set_global_sym(s1, "__executable_start", NULL, ELF_START_ADDR);
#endif
#if defined TCC_TARGET_RISCV64 || defined TCC_TARGET_RISCV32
    /* XXX should be .sdata+0x800, not .data+0x800 */
    set_global_sym(s1, "__global_pointer$", data_section, 0x800);
#endif
    /* horrible new standard ldscript defines */
    add_init_array_defines(s1, ".preinit_array");
    add_init_array_defines(s1, ".init_array");
    add_init_array_defines(s1, ".fini_array");
    /* add start and stop symbols for sections whose name can be
       expressed in C */
    for(i = 1; i < s1->nb_sections; i++) {
        s = s1->sections[i];
        if ((s->sh_flags & SHF_ALLOC)
            && (s->sh_type == SHT_PROGBITS
                || s->sh_type == SHT_STRTAB)) {
            const char *p;
            /* check if section name can be expressed in C */
            p = s->name;
            for(;;) {
                int c = *p;
                if (!c)
                    break;
                if (!isid(c) && !isnum(c))
                    goto next_sec;
                p++;
            }
            snprintf(buf, sizeof(buf), "__start_%s", s->name);
            set_global_sym(s1, buf, s, 0);
            snprintf(buf, sizeof(buf), "__stop_%s", s->name);
            set_global_sym(s1, buf, s, -1);
        }
    next_sec: ;
    }
}

ST_FUNC void resolve_common_syms(TCCState *s1)
{
    ElfW(Sym) *sym;

    /* Allocate common symbols in BSS.  */
    for_each_elem(symtab_section, 1, sym, ElfW(Sym)) {
        if (sym->st_shndx == SHN_COMMON) {
            /* symbol alignment is in st_value for SHN_COMMONs */
	    sym->st_value = section_add(bss_section, sym->st_size,
					sym->st_value);
            sym->st_shndx = bss_section->sh_num;
        }
    }

    /* Now assign linker provided symbols their value.  */
    tcc_add_linker_symbols(s1);
}

#ifndef ELF_OBJ_ONLY
ST_FUNC void fill_got_entry(TCCState *s1, ElfW_Rel *rel)
{
    int sym_index = ELFW(R_SYM) (rel->r_info);
    ElfW(Sym) *sym = &((ElfW(Sym) *) symtab_section->data)[sym_index];
    struct sym_attr *attr = get_sym_attr(s1, sym_index, 0);
    unsigned offset = attr->got_offset;

    if (0 == offset)
        return;
    section_reserve(s1->got, offset + PTR_SIZE);
#if PTR_SIZE == 8
    write64le(s1->got->data + offset, sym->st_value);
#else
    write32le(s1->got->data + offset, sym->st_value);
#endif
}

/* Perform relocation to GOT or PLT entries */
ST_FUNC void fill_got(TCCState *s1)
{
    Section *s;
    ElfW_Rel *rel;
    int i;

    for(i = 1; i < s1->nb_sections; i++) {
        s = s1->sections[i];
        if (s->sh_type != SHT_RELX)
            continue;
        /* no need to handle got relocations */
        if (s->link != symtab_section)
            continue;
        for_each_elem(s, 0, rel, ElfW_Rel) {
            switch (ELFW(R_TYPE) (rel->r_info)) {
                case R_X86_64_GOT32:
                case R_X86_64_GOTPCREL:
		case R_X86_64_GOTPCRELX:
		case R_X86_64_REX_GOTPCRELX:
                case R_X86_64_PLT32:
                    fill_got_entry(s1, rel);
                    break;
            }
        }
    }
}

/* See put_got_entry for a description.  This is the second stage
   where GOT references to local defined symbols are rewritten.  */
static void fill_local_got_entries(TCCState *s1)
{
    ElfW_Rel *rel;
    if (!s1->got->reloc)
        return;
    for_each_elem(s1->got->reloc, 0, rel, ElfW_Rel) {
	if (ELFW(R_TYPE)(rel->r_info) == R_RELATIVE) {
	    int sym_index = ELFW(R_SYM) (rel->r_info);
	    ElfW(Sym) *sym = &((ElfW(Sym) *) symtab_section->data)[sym_index];
	    struct sym_attr *attr = get_sym_attr(s1, sym_index, 0);
	    unsigned offset = attr->got_offset;
	    if (offset != rel->r_offset - s1->got->sh_addr)
	      tcc_error_noabort("huh");
	    rel->r_info = ELFW(R_INFO)(0, R_RELATIVE);
#if SHT_RELX == SHT_RELA
	    rel->r_addend = sym->st_value;
#else
	    /* All our REL architectures also happen to be 32bit LE.  */
	    write32le(s1->got->data + offset, sym->st_value);
#endif
	}
    }
}

/* Bind symbols of executable: resolve undefined symbols from exported symbols
   in shared libraries */
static void bind_exe_dynsyms(TCCState *s1)
{
    const char *name;
    int sym_index, index;
    ElfW(Sym) *sym, *esym;
    int type;

    /* Resolve undefined symbols from dynamic symbols. When there is a match:
       - if STT_FUNC or STT_GNU_IFUNC symbol -> add it in PLT
       - if STT_OBJECT symbol -> add it in .bss section with suitable reloc */
    for_each_elem(symtab_section, 1, sym, ElfW(Sym)) {
        if (sym->st_shndx == SHN_UNDEF) {
            name = (char *) symtab_section->link->data + sym->st_name;
            sym_index = find_elf_sym(s1->dynsymtab_section, name);
            if (sym_index) {
                esym = &((ElfW(Sym) *)s1->dynsymtab_section->data)[sym_index];
                type = ELFW(ST_TYPE)(esym->st_info);
                if ((type == STT_FUNC) || (type == STT_GNU_IFUNC)) {
                    /* Indirect functions shall have STT_FUNC type in executable
                     * dynsym section. Indeed, a dlsym call following a lazy
                     * resolution would pick the symbol value from the
                     * executable dynsym entry which would contain the address
                     * of the function wanted by the caller of dlsym instead of
                     * the address of the function that would return that
                     * address */
                    int dynindex
		      = put_elf_sym(s1->dynsym, 0, esym->st_size,
				    ELFW(ST_INFO)(STB_GLOBAL,STT_FUNC), 0, 0,
				    name);
		    int index = sym - (ElfW(Sym) *) symtab_section->data;
		    get_sym_attr(s1, index, 1)->dyn_index = dynindex;
                } else if (type == STT_OBJECT) {
                    unsigned long offset;
                    ElfW(Sym) *dynsym;
                    offset = bss_section->data_offset;
                    /* XXX: which alignment ? */
                    offset = (offset + 16 - 1) & -16;
                    set_elf_sym (s1->symtab, offset, esym->st_size,
                                 esym->st_info, 0, bss_section->sh_num, name);
                    index = put_elf_sym(s1->dynsym, offset, esym->st_size,
                                        esym->st_info, 0, bss_section->sh_num,
                                        name);

                    /* Ensure R_COPY works for weak symbol aliases */
                    if (ELFW(ST_BIND)(esym->st_info) == STB_WEAK) {
                        for_each_elem(s1->dynsymtab_section, 1, dynsym, ElfW(Sym)) {
                            if ((dynsym->st_value == esym->st_value)
                                && (ELFW(ST_BIND)(dynsym->st_info) == STB_GLOBAL)) {
                                char *dynname = (char *) s1->dynsymtab_section->link->data
                                                + dynsym->st_name;
                                put_elf_sym(s1->dynsym, offset, dynsym->st_size,
                                            dynsym->st_info, 0,
                                            bss_section->sh_num, dynname);
                                break;
                            }
                        }
                    }

                    put_elf_reloc(s1->dynsym, bss_section,
                                  offset, R_COPY, index);
                    offset += esym->st_size;
                    bss_section->data_offset = offset;
                }
            } else {
                /* STB_WEAK undefined symbols are accepted */
                /* XXX: _fp_hw seems to be part of the ABI, so we ignore it */
                if (ELFW(ST_BIND)(sym->st_info) == STB_WEAK ||
                    !strcmp(name, "_fp_hw")) {
                } else if (find_defsym(s1, name, sym)) {
                    /* Exists in -Wl,--defsym=NAME=ADDR */
                } else {
                    tcc_error_noabort("undefined symbol '%s'", name);
                }
            }
        }
    }
}

/* Bind symbols of libraries: export all non local symbols of executable that
   are referenced by shared libraries. The reason is that the dynamic loader
   search symbol first in executable and then in libraries. Therefore a
   reference to a symbol already defined by a library can still be resolved by
   a symbol in the executable.   With -rdynamic, export all defined symbols */
static void bind_libs_dynsyms(TCCState *s1)
{
    const char *name;
    int dynsym_index;
    ElfW(Sym) *sym, *esym;

    for_each_elem(symtab_section, 1, sym, ElfW(Sym)) {
        name = (char *)symtab_section->link->data + sym->st_name;
        dynsym_index = find_elf_sym(s1->dynsymtab_section, name);
        if (sym->st_shndx != SHN_UNDEF
            && ELFW(ST_BIND)(sym->st_info) != STB_LOCAL) {
            if (dynsym_index || s1->rdynamic)
                set_elf_sym(s1->dynsym, sym->st_value, sym->st_size,
                            sym->st_info, 0, sym->st_shndx, name);
        } else if (dynsym_index) {
            esym = (ElfW(Sym) *)s1->dynsymtab_section->data + dynsym_index;
            if (esym->st_shndx == SHN_UNDEF) {
                /* weak symbols can stay undefined */
                if (ELFW(ST_BIND)(esym->st_info) != STB_WEAK)
                    tcc_warning("undefined dynamic symbol '%s'", name);
            }
        }
    }
}

/* Export all non local symbols. This is used by shared libraries so that the
   non local symbols they define can resolve a reference in another shared
   library or in the executable. Correspondingly, it allows undefined local
   symbols to be resolved by other shared libraries or by the executable. */
static void export_global_syms(TCCState *s1)
{
    int dynindex, index;
    const char *name;
    ElfW(Sym) *sym;
    for_each_elem(symtab_section, 1, sym, ElfW(Sym)) {
        if (ELFW(ST_BIND)(sym->st_info) != STB_LOCAL) {
	    name = (char *) symtab_section->link->data + sym->st_name;
	    dynindex = set_elf_sym(s1->dynsym, sym->st_value, sym->st_size,
				   sym->st_info, 0, sym->st_shndx, name);
	    index = sym - (ElfW(Sym) *) symtab_section->data;
            get_sym_attr(s1, index, 1)->dyn_index = dynindex;
        }
    }
}

/* decide if an unallocated section should be output. */
static int set_sec_sizes(TCCState *s1)
{
    int i;
    Section *s;
    int textrel = 0;
    int file_type = s1->output_type;

    /* Allocate strings for section names */
    for(i = 1; i < s1->nb_sections; i++) {
        s = s1->sections[i];
        if (s->sh_type == SHT_RELX && !(s->sh_flags & SHF_ALLOC)) {
            /* when generating a DLL, we include relocations but
               we may patch them */
            if ((file_type & TCC_OUTPUT_DYN)
                && (s1->sections[s->sh_info]->sh_flags & SHF_ALLOC)) {
                int count = prepare_dynamic_rel(s1, s);
                if (count) {
                    /* allocate the section */
                    s->sh_flags |= SHF_ALLOC;
                    s->sh_size = count * sizeof(ElfW_Rel);
                    if (!(s1->sections[s->sh_info]->sh_flags & SHF_WRITE))
                        textrel += count;
                }
            }
        } else if ((s->sh_flags & SHF_ALLOC)
#ifdef TCC_TARGET_ARM
                   || s->sh_type == SHT_ARM_ATTRIBUTES
#endif
                   || s1->do_debug) {
            s->sh_size = s->data_offset;
        }

#ifdef TCC_TARGET_ARM
        /* XXX: Suppress stack unwinding section. */
        if (s->sh_type == SHT_ARM_EXIDX) {
            s->sh_flags = 0;
            s->sh_size = 0;
        }
#endif

    }
    return textrel;
}

/* various data used under elf_output_file() */
struct dyn_inf {
    Section *dynamic;
    Section *dynstr;
    struct {
        /* Info to be copied in dynamic section */
        unsigned long data_offset;
        addr_t rel_addr;
        addr_t rel_size;
    };

    ElfW(Phdr) *phdr;
    int phnum;
    Section *interp;
    Section *note;

    /* read only segment mapping for GNU_RELRO */
    Section _roinf, *roinf;
};

/* Decide the layout of sections loaded in memory. This must be done before
   program headers are filled since they contain info about the layout.
   We do the following ordering: interp, symbol tables, relocations, progbits,
   nobits */
static int sort_sections(TCCState *s1, int *sec_order, Section *interp)
{
    Section *s;
    int i, j, k, f, f0, n;
    int nb_sections = s1->nb_sections;
    int *sec_cls = sec_order + nb_sections;

    for (i = 1; i < nb_sections; i++) {
        s = s1->sections[i];
        if (s->sh_flags & SHF_ALLOC) {
            j = 0x100;
            if (s->sh_flags & SHF_WRITE)
                j = 0x200;
            if (s->sh_flags & SHF_TLS)
                j += 0x200;
        } else if (s->sh_name) {
            j = 0x700;
        } else {
            j = 0x900; /* no sh_name: won't go to file */
        }
        if (s->sh_type == SHT_SYMTAB || s->sh_type == SHT_DYNSYM) {
            k = 0x10;
        } else if (s->sh_type == SHT_STRTAB && strcmp(s->name, ".stabstr")) {
            k = 0x11;
            if (i == nb_sections - 1) /* ".shstrtab" assumed to remain last */
                k = 0xff;
        } else if (s->sh_type == SHT_HASH) {
            k = 0x12;
        } else if (s->sh_type == SHT_RELX) {
            k = 0x20;
            if (s1->plt && s == s1->plt->reloc)
                k = 0x21;
        } else if (s->sh_type == SHT_PREINIT_ARRAY) {
            k = 0x41;
        } else if (s->sh_type == SHT_INIT_ARRAY) {
            k = 0x42;
        } else if (s->sh_type == SHT_FINI_ARRAY) {
            k = 0x43;
#ifdef CONFIG_TCC_BCHECK
        } else if (s == bounds_section || s == lbounds_section) {
            k = 0x44;
#endif
        } else if (s == rodata_section || 0 == strcmp(s->name, ".data.rel.ro")) {
            k = 0x45;
        } else if (s->sh_type == SHT_DYNAMIC) {
            k = 0x46;
        } else if (s == s1->got) {
            k = 0x47; /* .got as RELRO needs BIND_NOW in DT_FLAGS */
        } else {
            k = 0x50;
            if (s->sh_type == SHT_NOTE)
                k = 0x60;
            if (s->sh_flags & SHF_EXECINSTR)
                k = 0x70;
            if (s->sh_type == SHT_NOBITS)
                k = 0x80;
            if (s == interp)
                k = 0x00;
        }
        k += j;

        for (n = i; n > 1 && k < (f = sec_cls[n - 1]); --n)
            sec_cls[n] = f, sec_order[n] = sec_order[n - 1];
        sec_cls[n] = k, sec_order[n] = i;
    }
    sec_order[0] = 0;

    /* count PT_LOAD headers needed */
    n = f0 = 0;
    for (i = 1; i < nb_sections; i++) {
        s = s1->sections[sec_order[i]];
        k = sec_cls[i];
        f = 0;
        if (k < 0x700) {
            f = s->sh_flags & (SHF_ALLOC|SHF_WRITE|SHF_EXECINSTR|SHF_TLS);
#if TARGETOS_NetBSD
	    /* NetBSD only supports 2 PT_LOAD sections.
	       See: https://blog.netbsd.org/tnf/entry/the_first_report_on_lld */
	    if ((f & SHF_WRITE) == 0) f |= SHF_EXECINSTR;
#else
            if ((k & 0xfff0) == 0x240) /* RELRO sections */
                f |= 1<<4;
#endif
            if (f != f0) /* start new header when flags changed or relro */
                f0 = f, ++n, f |= 1<<8;
        }
        sec_cls[i] = f;
        //printf("ph %d sec %02d : %3X %3X  %8.2X  %04X  %s\n", !!f * n, i, f, k, s->sh_type, s->sh_size, s->name);
    }
    return n;
}

static ElfW(Phdr) *fill_phdr(ElfW(Phdr) *ph, int type, Section *s)
{
    if (s) {
        ph->p_offset = s->sh_offset;
        ph->p_vaddr = s->sh_addr;
        ph->p_filesz = s->sh_size;
        ph->p_align = s->sh_addralign;
    }
    ph->p_type = type;
    ph->p_flags = PF_R;
    ph->p_paddr = ph->p_vaddr;
    ph->p_memsz = ph->p_filesz;
    return ph;
}

/* Assign sections to segments and decide how are sections laid out when loaded
   in memory. This function also fills corresponding program headers. */
static int layout_sections(TCCState *s1, int *sec_order, struct dyn_inf *d)
{
    Section *s;
    addr_t addr, tmp, align, s_align, base;
    ElfW(Phdr) *ph = NULL;
    int i, f, n, phnum, phfill;
    int file_offset;

    /* compute number of program headers */
    phnum = sort_sections(s1, sec_order, d->interp);
    phfill = 0; /* set to 1 to have dll's with a PT_PHDR */
    if (d->interp)
        phfill = 2;
    phnum += phfill;
    if (d->note)
        ++phnum;
    if (d->dynamic)
        ++phnum;
    if (d->roinf)
        ++phnum;
    d->phnum = phnum;
    d->phdr = tcc_mallocz(phnum * sizeof(ElfW(Phdr)));

    file_offset = 0;
    if (s1->output_format == TCC_OUTPUT_FORMAT_ELF)
        file_offset = sizeof(ElfW(Ehdr)) + phnum * sizeof(ElfW(Phdr));

    s_align = ELF_PAGE_SIZE;
    if (s1->section_align)
        s_align = s1->section_align;

    addr = ELF_START_ADDR;
    if (s1->output_type & TCC_OUTPUT_DYN)
        addr = 0;

    if (s1->has_text_addr) {
        addr = s1->text_addr;
        if (0) {
            int a_offset, p_offset;
            /* we ensure that (addr % ELF_PAGE_SIZE) == file_offset %
               ELF_PAGE_SIZE */
            a_offset = (int) (addr & (s_align - 1));
            p_offset = file_offset & (s_align - 1);
            if (a_offset < p_offset)
                a_offset += s_align;
            file_offset += (a_offset - p_offset);
        }
    }
    base = addr;
    /* compute address after headers */
    addr = addr + (file_offset & (s_align - 1));

<<<<<<< HEAD
    n = 0;
    for(i = 1; i < s1->nb_sections; i++) {
        s = s1->sections[sec_order[i]];
        f = sec_order[i + s1->nb_sections];
        align = s->sh_addralign - 1;

        if (f == 0) { /* no alloc */
            file_offset = (file_offset + align) & ~align;
            s->sh_offset = file_offset;
            if (s->sh_type != SHT_NOBITS)
                file_offset += s->sh_size;
            continue;
        }
=======
        ph = &phdr[0];
        /* Leave one program headers for the program interpreter and one for
           the program header table itself if needed. These are done later as
           they require section layout to be done first. */
        if (interp)
            ph += 2;

        /* read only segment mapping for GNU_RELRO */
	roinf->sh_offset = roinf->sh_addr = roinf->sh_size = 0;

        for(j = 0; j < phfill; j++) {

            // If -Wl,-data-base=xxxx is specified, put data segment to a given address
            if (j == 1 &&s1->data_addr) addr = ph->p_vaddr = s1->data_addr;

            ph->p_type = j == 2 ? PT_TLS : PT_LOAD;
            if (j == 0)
                ph->p_flags = PF_R | PF_X;
            else
                ph->p_flags = PF_R | PF_W;
            ph->p_align = j == 2 ? 4 : s_align;


            /* Decide the layout of sections loaded in memory. This must
               be done before program headers are filled since they contain
               info about the layout. We do the following ordering: interp,
               symbol tables, relocations, progbits, nobits */
            /* XXX: do faster and simpler sorting */
	    f = -1;
            for(k = 0; k < 7; k++) {
                for(i = 1; i < s1->nb_sections; i++) {
                    s = s1->sections[i];
                    /* compute if section should be included */
                    if (j == 0) {
                        if ((s->sh_flags & (SHF_ALLOC | SHF_WRITE | SHF_TLS)) !=
                            SHF_ALLOC)
                            continue;
                    } else if (j == 1) {
                        if ((s->sh_flags & (SHF_ALLOC | SHF_WRITE | SHF_TLS)) !=
                            (SHF_ALLOC | SHF_WRITE))
                            continue;
                    } else  {
                        if ((s->sh_flags & (SHF_ALLOC | SHF_WRITE | SHF_TLS)) !=
                            (SHF_ALLOC | SHF_WRITE | SHF_TLS))
                            continue;
                    }
                    if (s == interp) {
                        if (k != 0)
                            continue;
                    } else if ((s->sh_type == SHT_DYNSYM ||
                                s->sh_type == SHT_STRTAB ||
                                s->sh_type == SHT_HASH)
                               && !strstr(s->name, ".stab"))  {
                        if (k != 1)
                            continue;
                    } else if (s->sh_type == SHT_RELX) {
                        if (s1->plt && s == s1->plt->reloc) {
                            if (k != 3)
                                continue;
                        } else {
                            if (k != 2)
                                continue;
                        }
                    } else if (s->sh_type == SHT_NOBITS) {
                        if (k != 6)
                            continue;
                    } else if ((s == rodata_section
#ifdef CONFIG_TCC_BCHECK
		                || s == bounds_section
                                || s == lbounds_section
#endif
                                ) && (s->sh_flags & SHF_WRITE)) {
                        if (k != 4)
                            continue;
			/* Align next section on page size.
			   This is needed to remap roinf section ro. */
			f = 1;
                    } else {
                        if (k != 5)
                            continue;
		    }
                    *sec_order++ = i;

                    /* section matches: we align it and add its size */
                    tmp = addr;
		    if (f-- == 0)
			s->sh_addralign = PAGESIZE;
                    addr = (addr + s->sh_addralign - 1) &
                        ~(s->sh_addralign - 1);
                    file_offset += (int) ( addr - tmp );
                    s->sh_offset = file_offset;
                    s->sh_addr = addr;

                    /* update program header infos */
                    if (ph->p_offset == 0) {
                        ph->p_offset = file_offset;
                        ph->p_vaddr = addr;
                        ph->p_paddr = ph->p_vaddr;
                    }
>>>>>>> 4f90e219

        if ((f & 1<<8) && n) {
            /* different rwx section flags */
            if (s1->output_format == TCC_OUTPUT_FORMAT_ELF) {
                /* if in the middle of a page, w e duplicate the page in
                   memory so that one copy is RX and the other is RW */
                if ((addr & (s_align - 1)) != 0)
                    addr += s_align;
            } else {
                align = s_align - 1;
            }
        }

        tmp = addr;
        addr = (addr + align) & ~align;
        file_offset += (int)(addr - tmp);
        s->sh_offset = file_offset;
        s->sh_addr = addr;

        if (f & 1<<8) {
            /* set new program header */
            ph = &d->phdr[phfill + n];
            ph->p_type = PT_LOAD;
            ph->p_align = s_align;
            ph->p_flags = PF_R;
            if (f & SHF_WRITE)
                ph->p_flags |= PF_W;
            if (f & SHF_EXECINSTR)
                ph->p_flags |= PF_X;
            if (f & SHF_TLS) {
                ph->p_type = PT_TLS;
                ph->p_align = 4;
            }
<<<<<<< HEAD
            ph->p_offset = file_offset;
            ph->p_vaddr = addr;
            if (n == 0) {
=======

#ifndef TCC_TARGET_RISCV32  // On ESP32C3, don't do that. Start code section from the _start symbol
	    if (j == 0) {
>>>>>>> 4f90e219
		/* Make the first PT_LOAD segment include the program
		   headers itself (and the ELF header as well), it'll
		   come out with same memory use but will make various
		   tools like binutils strip work better.  */
<<<<<<< HEAD
		ph->p_offset = 0;
		ph->p_vaddr = base;
=======
		ph->p_offset &= ~(ph->p_align - 1);
		ph->p_vaddr &= ~(ph->p_align - 1);
		ph->p_paddr &= ~(ph->p_align - 1);
	    }
#endif

            ph->p_filesz = file_offset - ph->p_offset;
            ph->p_memsz = addr - ph->p_vaddr;
            ph++;
            if (j == 0) {
                if (s1->output_format == TCC_OUTPUT_FORMAT_ELF) {
                    /* if in the middle of a page, we duplicate the page in
                       memory so that one copy is RX and the other is RW */
                    if ((addr & (s_align - 1)) != 0)
                        addr += s_align;
                } else {
                    addr = (addr + s_align - 1) & ~(s_align - 1);
                    file_offset = (file_offset + s_align - 1) & ~(s_align - 1);
                }
>>>>>>> 4f90e219
            }
            ph->p_paddr = ph->p_vaddr;
            ++n;
        }

<<<<<<< HEAD
        if (f & 1<<4) {
            Section *roinf = &d->_roinf;
            if (roinf->sh_size == 0) {
                roinf->sh_offset = s->sh_offset;
                roinf->sh_addr = s->sh_addr;
                roinf->sh_addralign = 1;
	    }
            roinf->sh_size = (addr - roinf->sh_addr) + s->sh_size;
        }

        addr += s->sh_size;
        if (s->sh_type != SHT_NOBITS)
            file_offset += s->sh_size;

        ph->p_filesz = file_offset - ph->p_offset;
        ph->p_memsz = addr - ph->p_vaddr;
    }

    /* Fill other headers */
    if (d->note)
        fill_phdr(++ph, PT_NOTE, d->note);
    if (d->dynamic)
        fill_phdr(++ph, PT_DYNAMIC, d->dynamic)->p_flags |= PF_W;
    if (d->roinf)
        fill_phdr(++ph, PT_GNU_RELRO, d->roinf)->p_flags |= PF_W;
    if (d->interp)
        fill_phdr(&d->phdr[1], PT_INTERP, d->interp);
    if (phfill) {
        ph = &d->phdr[0];
        ph->p_offset = sizeof(ElfW(Ehdr));
        ph->p_vaddr = base + ph->p_offset;
        ph->p_filesz = phnum * sizeof(ElfW(Phdr));
        ph->p_align = 4;
        fill_phdr(ph, PT_PHDR, NULL);
    }
    return file_offset;
=======

    /* all other sections come after */
    return layout_any_sections(s1, file_offset, sec_order, 0);
>>>>>>> 4f90e219
}

/* put dynamic tag */
static void put_dt(Section *dynamic, int dt, addr_t val)
{
    ElfW(Dyn) *dyn;
    dyn = section_ptr_add(dynamic, sizeof(ElfW(Dyn)));
    dyn->d_tag = dt;
    dyn->d_un.d_val = val;
}

/* Fill the dynamic section with tags describing the address and size of
   sections */
static void fill_dynamic(TCCState *s1, struct dyn_inf *dyninf)
{
    Section *dynamic = dyninf->dynamic;
    Section *s;

    /* put dynamic section entries */
    put_dt(dynamic, DT_HASH, s1->dynsym->hash->sh_addr);
    put_dt(dynamic, DT_STRTAB, dyninf->dynstr->sh_addr);
    put_dt(dynamic, DT_SYMTAB, s1->dynsym->sh_addr);
    put_dt(dynamic, DT_STRSZ, dyninf->dynstr->data_offset);
    put_dt(dynamic, DT_SYMENT, sizeof(ElfW(Sym)));
#if PTR_SIZE == 8
    put_dt(dynamic, DT_RELA, dyninf->rel_addr);
    put_dt(dynamic, DT_RELASZ, dyninf->rel_size);
    put_dt(dynamic, DT_RELAENT, sizeof(ElfW_Rel));
    if (s1->plt && s1->plt->reloc) {
        put_dt(dynamic, DT_PLTGOT, s1->got->sh_addr);
        put_dt(dynamic, DT_PLTRELSZ, s1->plt->reloc->data_offset);
        put_dt(dynamic, DT_JMPREL, s1->plt->reloc->sh_addr);
        put_dt(dynamic, DT_PLTREL, DT_RELA);
    }
    put_dt(dynamic, DT_RELACOUNT, 0);
#else
    put_dt(dynamic, DT_REL, dyninf->rel_addr);
    put_dt(dynamic, DT_RELSZ, dyninf->rel_size);
    put_dt(dynamic, DT_RELENT, sizeof(ElfW_Rel));
    if (s1->plt && s1->plt->reloc) {
        put_dt(dynamic, DT_PLTGOT, s1->got->sh_addr);
        put_dt(dynamic, DT_PLTRELSZ, s1->plt->reloc->data_offset);
        put_dt(dynamic, DT_JMPREL, s1->plt->reloc->sh_addr);
        put_dt(dynamic, DT_PLTREL, DT_REL);
    }
    put_dt(dynamic, DT_RELCOUNT, 0);
#endif
    if (versym_section && verneed_section) {
	/* The dynamic linker can not handle VERSYM without VERNEED */
        put_dt(dynamic, DT_VERSYM, versym_section->sh_addr);
        put_dt(dynamic, DT_VERNEED, verneed_section->sh_addr);
        put_dt(dynamic, DT_VERNEEDNUM, dt_verneednum);
    }
    s = find_section_create (s1, ".preinit_array", 0);
    if (s && s->data_offset) {
        put_dt(dynamic, DT_PREINIT_ARRAY, s->sh_addr);
        put_dt(dynamic, DT_PREINIT_ARRAYSZ, s->data_offset);
    }
    s = find_section_create (s1, ".init_array", 0);
    if (s && s->data_offset) {
        put_dt(dynamic, DT_INIT_ARRAY, s->sh_addr);
        put_dt(dynamic, DT_INIT_ARRAYSZ, s->data_offset);
    }
    s = find_section_create (s1, ".fini_array", 0);
    if (s && s->data_offset) {
        put_dt(dynamic, DT_FINI_ARRAY, s->sh_addr);
        put_dt(dynamic, DT_FINI_ARRAYSZ, s->data_offset);
    }
    s = find_section_create (s1, ".init", 0);
    if (s && s->data_offset) {
        put_dt(dynamic, DT_INIT, s->sh_addr);
    }
    s = find_section_create (s1, ".fini", 0);
    if (s && s->data_offset) {
        put_dt(dynamic, DT_FINI, s->sh_addr);
    }
    if (s1->do_debug)
        put_dt(dynamic, DT_DEBUG, 0);
    put_dt(dynamic, DT_NULL, 0);
}

/* Remove gaps between RELX sections.
   These gaps are a result of final_sections_reloc. Here some relocs are removed.
   The gaps are then filled with 0 in tcc_output_elf. The 0 is intepreted as
   R_...NONE reloc. This does work on most targets but on OpenBSD/arm64 this
   is illegal. OpenBSD/arm64 does not support R_...NONE reloc. */
static void update_reloc_sections(TCCState *s1, struct dyn_inf *dyninf)
{
    int i;
    unsigned long file_offset = 0;
    Section *s;
    Section *relocplt = s1->plt ? s1->plt->reloc : NULL;

    /* dynamic relocation table information, for .dynamic section */
    dyninf->rel_addr = dyninf->rel_size = 0;

    for(i = 1; i < s1->nb_sections; i++) {
        s = s1->sections[i];
	if (s->sh_type == SHT_RELX && s != relocplt) {
	    if (dyninf->rel_size == 0) {
		dyninf->rel_addr = s->sh_addr;
		file_offset = s->sh_offset;
	    }
	    else {
		s->sh_addr = dyninf->rel_addr + dyninf->rel_size;
		s->sh_offset = file_offset + dyninf->rel_size;
	    }
	    dyninf->rel_size += s->sh_size;
	}
    }
}

static int tidy_section_headers(TCCState *s1, int *sec_order);
#endif /* ndef ELF_OBJ_ONLY */

/* Create an ELF file on disk.
   This function handle ELF specific layout requirements */
static void tcc_output_elf(TCCState *s1, FILE *f, int phnum, ElfW(Phdr) *phdr,
                           int file_offset, int *sec_order)
{
    int i, shnum, offset, size, file_type;
    Section *s;
    ElfW(Ehdr) ehdr;
    ElfW(Shdr) shdr, *sh;

    file_type = s1->output_type;
    shnum = s1->nb_sections;

    memset(&ehdr, 0, sizeof(ehdr));

    if (phnum > 0) {
        ehdr.e_phentsize = sizeof(ElfW(Phdr));
        ehdr.e_phnum = phnum;
        ehdr.e_phoff = sizeof(ElfW(Ehdr));
#ifndef ELF_OBJ_ONLY
        shnum = tidy_section_headers(s1, sec_order);
#endif
    }

    /* align to 4 */
    file_offset = (file_offset + 3) & -4;

    /* fill header */
    ehdr.e_ident[0] = ELFMAG0;
    ehdr.e_ident[1] = ELFMAG1;
    ehdr.e_ident[2] = ELFMAG2;
    ehdr.e_ident[3] = ELFMAG3;
    ehdr.e_ident[4] = ELFCLASSW;
    ehdr.e_ident[5] = ELFDATA2LSB;
    ehdr.e_ident[6] = EV_CURRENT;

#if TARGETOS_FreeBSD || TARGETOS_FreeBSD_kernel
    ehdr.e_ident[EI_OSABI] = ELFOSABI_FREEBSD;
#elif defined TCC_TARGET_ARM && defined TCC_ARM_EABI
    ehdr.e_flags = EF_ARM_EABI_VER5;
    ehdr.e_flags |= s1->float_abi == ARM_HARD_FLOAT
        ? EF_ARM_VFP_FLOAT : EF_ARM_SOFT_FLOAT;
#elif defined TCC_TARGET_ARM
    ehdr.e_ident[EI_OSABI] = ELFOSABI_ARM;
<<<<<<< HEAD
#elif defined TCC_TARGET_RISCV64
    ehdr.e_flags = EF_RISCV_FLOAT_ABI_DOUBLE;
#endif

    if (file_type == TCC_OUTPUT_OBJ) {
=======
#endif
#elif defined TCC_TARGET_RISCV64 || defined TCC_TARGET_RISCV32
#ifdef TCC_RISCV_ilp32
    ehdr.e_flags = EF_RISCV_RVC;
#else
    ehdr.e_flags = EF_RISCV_FLOAT_ABI_DOUBLE;
#endif
#endif
    switch(file_type) {
    default:
    case TCC_OUTPUT_EXE:
        ehdr.e_type = ET_EXEC;
        ehdr.e_entry = get_sym_addr(s1, "_start", 1, 0);
        break;
    case TCC_OUTPUT_DLL:
        ehdr.e_type = ET_DYN;
        ehdr.e_entry = text_section->sh_addr; /* XXX: is it correct ? */
        break;
    case TCC_OUTPUT_OBJ:
>>>>>>> 4f90e219
        ehdr.e_type = ET_REL;
    } else {
        if (file_type & TCC_OUTPUT_DYN)
            ehdr.e_type = ET_DYN;
        else
            ehdr.e_type = ET_EXEC;
        if (s1->elf_entryname)
            ehdr.e_entry = get_sym_addr(s1, s1->elf_entryname, 1, 0);
        else
            ehdr.e_entry = get_sym_addr(s1, "_start", !!(file_type & TCC_OUTPUT_EXE), 0);
        if (ehdr.e_entry == (addr_t)-1)
            ehdr.e_entry = text_section->sh_addr;
    }

    ehdr.e_machine = EM_TCC_TARGET;
    ehdr.e_version = EV_CURRENT;
    ehdr.e_shoff = file_offset;
    ehdr.e_ehsize = sizeof(ElfW(Ehdr));
    ehdr.e_shentsize = sizeof(ElfW(Shdr));
    ehdr.e_shnum = shnum;
    ehdr.e_shstrndx = shnum - 1;

    fwrite(&ehdr, 1, sizeof(ElfW(Ehdr)), f);
    if (phdr)
        fwrite(phdr, 1, phnum * sizeof(ElfW(Phdr)), f);
    offset = sizeof(ElfW(Ehdr)) + phnum * sizeof(ElfW(Phdr));

    sort_syms(s1, symtab_section);
    for(i = 1; i < shnum; i++) {
        s = s1->sections[sec_order ? sec_order[i] : i];
        if (s->sh_type != SHT_NOBITS) {
            while (offset < s->sh_offset) {
                fputc(0, f);
                offset++;
            }
            size = s->sh_size;
            if (size)
                fwrite(s->data, 1, size, f);
            offset += size;
        }
    }

    /* output section headers */
    while (offset < ehdr.e_shoff) {
        fputc(0, f);
        offset++;
    }

    for(i = 0; i < shnum; i++) {
        sh = &shdr;
        memset(sh, 0, sizeof(ElfW(Shdr)));
        s = s1->sections[i];
        if (s) {
            sh->sh_name = s->sh_name;
            sh->sh_type = s->sh_type;
            sh->sh_flags = s->sh_flags;
            sh->sh_entsize = s->sh_entsize;
            sh->sh_info = s->sh_info;
            if (s->link)
                sh->sh_link = s->link->sh_num;
            sh->sh_addralign = s->sh_addralign;
            sh->sh_addr = s->sh_addr;
            sh->sh_offset = s->sh_offset;
            sh->sh_size = s->sh_size;
        }
        fwrite(sh, 1, sizeof(ElfW(Shdr)), f);
    }
}

static void tcc_output_binary(TCCState *s1, FILE *f,
                              const int *sec_order)
{
    Section *s;
    int i, offset, size;

    offset = 0;
    for(i=1;i<s1->nb_sections;i++) {
        s = s1->sections[sec_order[i]];
        if (s->sh_type != SHT_NOBITS &&
            (s->sh_flags & SHF_ALLOC)) {
            while (offset < s->sh_offset) {
                fputc(0, f);
                offset++;
            }
            size = s->sh_size;
            fwrite(s->data, 1, size, f);
            offset += size;
        }
    }
}

/* Write an elf, coff or "binary" file */
static int tcc_write_elf_file(TCCState *s1, const char *filename, int phnum,
                              ElfW(Phdr) *phdr, int file_offset, int *sec_order)
{
    int fd, mode, file_type;
    FILE *f;

    file_type = s1->output_type;
    if (file_type == TCC_OUTPUT_OBJ)
        mode = 0666;
    else
        mode = 0777;
    unlink(filename);
    fd = open(filename, O_WRONLY | O_CREAT | O_TRUNC | O_BINARY, mode);
    if (fd < 0 || (f = fdopen(fd, "wb")) == NULL) {
        tcc_error_noabort("could not write '%s: %s'", filename, strerror(errno));
        return -1;
    }
    if (s1->verbose)
        printf("<- %s\n", filename);

#ifdef TCC_TARGET_COFF
    if (s1->output_format == TCC_OUTPUT_FORMAT_COFF)
        tcc_output_coff(s1, f);
    else
#endif
    if (s1->output_format == TCC_OUTPUT_FORMAT_ELF)
        tcc_output_elf(s1, f, phnum, phdr, file_offset, sec_order);
    else
        tcc_output_binary(s1, f, sec_order);
    fclose(f);

    return 0;
}

#ifndef ELF_OBJ_ONLY
/* Sort section headers by assigned sh_addr, remove sections
   that we aren't going to output.  */
static int tidy_section_headers(TCCState *s1, int *sec_order)
{
    int i, nnew, l, *backmap;
    Section **snew, *s;
    ElfW(Sym) *sym;

    snew = tcc_malloc(s1->nb_sections * sizeof(snew[0]));
    backmap = tcc_malloc(s1->nb_sections * sizeof(backmap[0]));
    for (i = 0, nnew = 0, l = s1->nb_sections; i < s1->nb_sections; i++) {
	s = s1->sections[sec_order[i]];
	if (!i || s->sh_name) {
	    backmap[sec_order[i]] = nnew;
	    snew[nnew] = s;
	    ++nnew;
	} else {
	    backmap[sec_order[i]] = 0;
	    snew[--l] = s;
	}
    }
    for (i = 0; i < nnew; i++) {
	s = snew[i];
	if (s) {
	    s->sh_num = i;
            if (s->sh_type == SHT_RELX)
		s->sh_info = backmap[s->sh_info];
	}
    }

    for_each_elem(symtab_section, 1, sym, ElfW(Sym))
	if (sym->st_shndx != SHN_UNDEF && sym->st_shndx < SHN_LORESERVE)
	    sym->st_shndx = backmap[sym->st_shndx];
    if ( !s1->static_link ) {
        for_each_elem(s1->dynsym, 1, sym, ElfW(Sym))
	    if (sym->st_shndx != SHN_UNDEF && sym->st_shndx < SHN_LORESERVE)
	        sym->st_shndx = backmap[sym->st_shndx];
    }
    for (i = 0; i < s1->nb_sections; i++)
	sec_order[i] = i;
    tcc_free(s1->sections);
    s1->sections = snew;
    tcc_free(backmap);
    return nnew;
}

#ifdef TCC_TARGET_ARM
static void create_arm_attribute_section(TCCState *s1)
{
   // Needed for DLL support.
    static const unsigned char arm_attr[] = {
        0x41,                            // 'A'
        0x2c, 0x00, 0x00, 0x00,          // size 0x2c
        'a', 'e', 'a', 'b', 'i', 0x00,   // "aeabi"
        0x01, 0x22, 0x00, 0x00, 0x00,    // 'File Attributes', size 0x22
        0x05, 0x36, 0x00,                // 'CPU_name', "6"
        0x06, 0x06,                      // 'CPU_arch', 'v6'
        0x08, 0x01,                      // 'ARM_ISA_use', 'Yes'
        0x09, 0x01,                      // 'THUMB_ISA_use', 'Thumb-1'
        0x0a, 0x02,                      // 'FP_arch', 'VFPv2'
        0x12, 0x04,                      // 'ABI_PCS_wchar_t', 4
        0x14, 0x01,                      // 'ABI_FP_denormal', 'Needed'
        0x15, 0x01,                      // 'ABI_FP_exceptions', 'Needed'
        0x17, 0x03,                      // 'ABI_FP_number_model', 'IEEE 754'
        0x18, 0x01,                      // 'ABI_align_needed', '8-byte'
        0x19, 0x01,                      // 'ABI_align_preserved', '8-byte, except leaf SP'
        0x1a, 0x02,                      // 'ABI_enum_size', 'int'
        0x1c, 0x01,                      // 'ABI_VFP_args', 'VFP registers'
        0x22, 0x01                       // 'CPU_unaligned_access', 'v6'
    };
    Section *attr = new_section(s1, ".ARM.attributes", SHT_ARM_ATTRIBUTES, 0);
    unsigned char *ptr = section_ptr_add(attr, sizeof(arm_attr));
    attr->sh_addralign = 1;
    memcpy(ptr, arm_attr, sizeof(arm_attr));
    if (s1->float_abi != ARM_HARD_FLOAT) {
        ptr[26] = 0x00; // 'FP_arch', 'No'
        ptr[41] = 0x1e; // 'ABI_optimization_goals'
        ptr[42] = 0x06; // 'Aggressive Debug'
    }
}
#endif

#if TARGETOS_OpenBSD || TARGETOS_NetBSD
static Section *create_bsd_note_section(TCCState *s1,
					const char *name,
					const char *value)
{
    Section *s = find_section (s1, name);

    if (s->data_offset == 0) {
        char *ptr = section_ptr_add(s, sizeof(ElfW(Nhdr)) + 8 + 4);
        ElfW(Nhdr) *note = (ElfW(Nhdr) *) ptr;

        s->sh_type = SHT_NOTE;
        note->n_namesz = 8;
        note->n_descsz = 4;
        note->n_type = ELF_NOTE_OS_GNU;
	strcpy (ptr + sizeof(ElfW(Nhdr)), value);
    }
    return s;
}
#endif

static void alloc_sec_names(TCCState *s1, int is_obj);

/* Output an elf, coff or binary file */
/* XXX: suppress unneeded sections */
static int elf_output_file(TCCState *s1, const char *filename)
{
    int i, ret, file_type, file_offset, *sec_order;
    struct dyn_inf dyninf = {0};
    Section *interp, *dynstr, *dynamic;
    int textrel, got_sym, dt_flags_1;

    file_type = s1->output_type;
    s1->nb_errors = 0;
    ret = -1;
    interp = dynstr = dynamic = NULL;
    sec_order = NULL;
    dyninf.roinf = &dyninf._roinf;

#ifdef TCC_TARGET_ARM
    create_arm_attribute_section (s1);
#endif

#if TARGETOS_OpenBSD
    dyninf.note = create_bsd_note_section (s1, ".note.openbsd.ident", "OpenBSD");
#endif

#if TARGETOS_NetBSD
    dyninf.note = create_bsd_note_section (s1, ".note.netbsd.ident", "NetBSD");
#endif

#if TARGETOS_FreeBSD || TARGETOS_NetBSD
    dyninf.roinf = NULL;
#endif
        /* if linking, also link in runtime libraries (libc, libgcc, etc.) */
        tcc_add_runtime(s1);
	resolve_common_syms(s1);

        if (!s1->static_link) {
            if (file_type & TCC_OUTPUT_EXE) {
                char *ptr;
                /* allow override the dynamic loader */
                const char *elfint = getenv("LD_SO");
                if (elfint == NULL)
                    elfint = DEFAULT_ELFINTERP(s1);
                /* add interpreter section only if executable */
                interp = new_section(s1, ".interp", SHT_PROGBITS, SHF_ALLOC);
                interp->sh_addralign = 1;
                ptr = section_ptr_add(interp, 1 + strlen(elfint));
                strcpy(ptr, elfint);
                dyninf.interp = interp;
            }

            /* add dynamic symbol table */
            s1->dynsym = new_symtab(s1, ".dynsym", SHT_DYNSYM, SHF_ALLOC,
                                    ".dynstr",
                                    ".hash", SHF_ALLOC);
	    /* Number of local symbols (readelf complains if not set) */
	    s1->dynsym->sh_info = 1;
            dynstr = s1->dynsym->link;
            /* add dynamic section */
            dynamic = new_section(s1, ".dynamic", SHT_DYNAMIC,
                                  SHF_ALLOC | SHF_WRITE);
            dynamic->link = dynstr;
            dynamic->sh_entsize = sizeof(ElfW(Dyn));

            got_sym = build_got(s1);
            if (file_type == TCC_OUTPUT_EXE) {
                bind_exe_dynsyms(s1);
                if (s1->nb_errors)
                    goto the_end;
            }
            build_got_entries(s1, got_sym);
            if (file_type & TCC_OUTPUT_EXE) {
                bind_libs_dynsyms(s1);
            } else {
                /* shared library case: simply export all global symbols */
                export_global_syms(s1);
            }
        } else {
            build_got_entries(s1, 0);
        }
	version_add (s1);

    textrel = set_sec_sizes(s1);
    alloc_sec_names(s1, 0);

    if (!s1->static_link) {
        /* add a list of needed dlls */
        for(i = 0; i < s1->nb_loaded_dlls; i++) {
            DLLReference *dllref = s1->loaded_dlls[i];
            if (dllref->level == 0)
                put_dt(dynamic, DT_NEEDED, put_elf_str(dynstr, dllref->name));
        }

        if (s1->rpath)
            put_dt(dynamic, s1->enable_new_dtags ? DT_RUNPATH : DT_RPATH,
                   put_elf_str(dynstr, s1->rpath));

        dt_flags_1 = DF_1_NOW;
        if (file_type & TCC_OUTPUT_DYN) {
            if (s1->soname)
                put_dt(dynamic, DT_SONAME, put_elf_str(dynstr, s1->soname));
            /* XXX: currently, since we do not handle PIC code, we
               must relocate the readonly segments */
            if (textrel)
                put_dt(dynamic, DT_TEXTREL, 0);
            if (file_type & TCC_OUTPUT_EXE)
                dt_flags_1 = DF_1_NOW | DF_1_PIE;
        }
        put_dt(dynamic, DT_FLAGS, DF_BIND_NOW);
        put_dt(dynamic, DT_FLAGS_1, dt_flags_1);
        if (s1->symbolic)
            put_dt(dynamic, DT_SYMBOLIC, 0);

        dyninf.dynamic = dynamic;
        dyninf.dynstr = dynstr;
        /* remember offset and reserve space for 2nd call below */
        dyninf.data_offset = dynamic->data_offset;
        fill_dynamic(s1, &dyninf);
        dynamic->sh_size = dynamic->data_offset;
        dynstr->sh_size = dynstr->data_offset;
    }

    /* this array is used to reorder sections in the output file */
    sec_order = tcc_malloc(sizeof(int) * 2 * s1->nb_sections);
    /* compute section to program header mapping */
    file_offset = layout_sections(s1, sec_order, &dyninf);

        if (dynamic) {
            ElfW(Sym) *sym;

            /* put in GOT the dynamic section address and relocate PLT */
            write32le(s1->got->data, dynamic->sh_addr);
            if (file_type == TCC_OUTPUT_EXE
                || (RELOCATE_DLLPLT && (file_type & TCC_OUTPUT_DYN)))
                relocate_plt(s1);

            /* relocate symbols in .dynsym now that final addresses are known */
            for_each_elem(s1->dynsym, 1, sym, ElfW(Sym)) {
                if (sym->st_shndx != SHN_UNDEF && sym->st_shndx < SHN_LORESERVE) {
                    /* do symbol relocation */
                    sym->st_value += s1->sections[sym->st_shndx]->sh_addr;
                }
            }
        }

        /* if building executable or DLL, then relocate each section
           except the GOT which is already relocated */
        relocate_syms(s1, s1->symtab, 0);
        if (s1->nb_errors != 0)
            goto the_end;
        relocate_sections(s1);
        if (dynamic) {
	    update_reloc_sections (s1, &dyninf);
            dynamic->data_offset = dyninf.data_offset;
            fill_dynamic(s1, &dyninf);
	}
        /* Perform relocation to GOT or PLT entries */
        if (file_type == TCC_OUTPUT_EXE && s1->static_link)
            fill_got(s1);
        else if (s1->got)
            fill_local_got_entries(s1);

    /* Create the ELF file with name 'filename' */
    ret = tcc_write_elf_file(s1, filename, dyninf.phnum, dyninf.phdr, file_offset, sec_order);
 the_end:
    tcc_free(sec_order);
    tcc_free(dyninf.phdr);
    return ret;
}
#endif /* ndef ELF_OBJ_ONLY */

/* Allocate strings for section names */
static void alloc_sec_names(TCCState *s1, int is_obj)
{
    int i;
    Section *s, *strsec;

    strsec = new_section(s1, ".shstrtab", SHT_STRTAB, 0);
    put_elf_str(strsec, "");
    for(i = 1; i < s1->nb_sections; i++) {
        s = s1->sections[i];
        if (is_obj)
            s->sh_size = s->data_offset;
	if (s == strsec || s->sh_size || (s->sh_flags & SHF_ALLOC))
            s->sh_name = put_elf_str(strsec, s->name);
    }
    strsec->sh_size = strsec->data_offset;
}

/* Output an elf .o file */
static int elf_output_obj(TCCState *s1, const char *filename)
{
    Section *s;
    int i, ret, file_offset;
    s1->nb_errors = 0;
    /* Allocate strings for section names */
    alloc_sec_names(s1, 1);
    file_offset = sizeof (ElfW(Ehdr));
    for(i = 1; i < s1->nb_sections; i++) {
        s = s1->sections[i];
        file_offset = (file_offset + 15) & -16;
        s->sh_offset = file_offset;
        if (s->sh_type != SHT_NOBITS)
            file_offset += s->sh_size;
    }
    /* Create the ELF file with name 'filename' */
    ret = tcc_write_elf_file(s1, filename, 0, NULL, file_offset, NULL);
    return ret;
}

LIBTCCAPI int tcc_output_file(TCCState *s, const char *filename)
{
    if (s->test_coverage)
        tcc_tcov_add_file(s, filename);
    if (s->output_type == TCC_OUTPUT_OBJ)
        return elf_output_obj(s, filename);
#ifdef TCC_TARGET_PE
    return  pe_output_file(s, filename);
#elif TCC_TARGET_MACHO
    return macho_output_file(s, filename);
#else
    return elf_output_file(s, filename);
#endif
}

ST_FUNC ssize_t full_read(int fd, void *buf, size_t count) {
    char *cbuf = buf;
    size_t rnum = 0;
    while (1) {
        ssize_t num = read(fd, cbuf, count-rnum);
        if (num < 0) return num;
        if (num == 0) return rnum;
        rnum += num;
        cbuf += num;
    }
}

ST_FUNC void *load_data(int fd, unsigned long file_offset, unsigned long size)
{
    void *data;

    data = tcc_malloc(size);
    lseek(fd, file_offset, SEEK_SET);
    full_read(fd, data, size);
    return data;
}

typedef struct SectionMergeInfo {
    Section *s;            /* corresponding existing section */
    unsigned long offset;  /* offset of the new section in the existing section */
    uint8_t new_section;       /* true if section 's' was added */
    uint8_t link_once;         /* true if link once section */
} SectionMergeInfo;

ST_FUNC int tcc_object_type(int fd, ElfW(Ehdr) *h)
{
    int size = full_read(fd, h, sizeof *h);
    if (size == sizeof *h && 0 == memcmp(h, ELFMAG, 4)) {
        if (h->e_type == ET_REL)
            return AFF_BINTYPE_REL;
        if (h->e_type == ET_DYN)
            return AFF_BINTYPE_DYN;
    } else if (size >= 8) {
        if (0 == memcmp(h, ARMAG, 8))
            return AFF_BINTYPE_AR;
#ifdef TCC_TARGET_COFF
        if (((struct filehdr*)h)->f_magic == COFF_C67_MAGIC)
            return AFF_BINTYPE_C67;
#endif
    }
    return 0;
}

/* load an object file and merge it with current files */
/* XXX: handle correctly stab (debug) info */
ST_FUNC int tcc_load_object_file(TCCState *s1,
                                int fd, unsigned long file_offset)
{
    ElfW(Ehdr) ehdr;
    ElfW(Shdr) *shdr, *sh;
    int size, i, j, offset, offseti, nb_syms, sym_index, ret, seencompressed;
    char *strsec, *strtab;
    int stab_index, stabstr_index;
    int *old_to_new_syms;
    char *sh_name, *name;
    SectionMergeInfo *sm_table, *sm;
    ElfW(Sym) *sym, *symtab;
    ElfW_Rel *rel;
    Section *s;

    lseek(fd, file_offset, SEEK_SET);
    if (tcc_object_type(fd, &ehdr) != AFF_BINTYPE_REL)
        goto fail1;
    /* test CPU specific stuff */
    if (ehdr.e_ident[5] != ELFDATA2LSB ||
        ehdr.e_machine != EM_TCC_TARGET) {
    fail1:
        tcc_error_noabort("invalid object file");
        return -1;
    }
    /* read sections */
    shdr = load_data(fd, file_offset + ehdr.e_shoff,
                     sizeof(ElfW(Shdr)) * ehdr.e_shnum);
    sm_table = tcc_mallocz(sizeof(SectionMergeInfo) * ehdr.e_shnum);

    /* load section names */
    sh = &shdr[ehdr.e_shstrndx];
    strsec = load_data(fd, file_offset + sh->sh_offset, sh->sh_size);

    /* load symtab and strtab */
    old_to_new_syms = NULL;
    symtab = NULL;
    strtab = NULL;
    nb_syms = 0;
    seencompressed = 0;
    stab_index = stabstr_index = 0;

    for(i = 1; i < ehdr.e_shnum; i++) {
        sh = &shdr[i];
        if (sh->sh_type == SHT_SYMTAB) {
            if (symtab) {
                tcc_error_noabort("object must contain only one symtab");
            fail:
                ret = -1;
                goto the_end;
            }
            nb_syms = sh->sh_size / sizeof(ElfW(Sym));
            symtab = load_data(fd, file_offset + sh->sh_offset, sh->sh_size);
            sm_table[i].s = symtab_section;

            /* now load strtab */
            sh = &shdr[sh->sh_link];
            strtab = load_data(fd, file_offset + sh->sh_offset, sh->sh_size);
        }
	if (sh->sh_flags & SHF_COMPRESSED)
	    seencompressed = 1;
    }

    /* now examine each section and try to merge its content with the
       ones in memory */
    for(i = 1; i < ehdr.e_shnum; i++) {
        /* no need to examine section name strtab */
        if (i == ehdr.e_shstrndx)
            continue;
        sh = &shdr[i];
	if (sh->sh_type == SHT_RELX)
	  sh = &shdr[sh->sh_info];
        /* ignore sections types we do not handle (plus relocs to those) */
        if (sh->sh_type != SHT_PROGBITS &&
#ifdef TCC_ARM_EABI
            sh->sh_type != SHT_ARM_EXIDX &&
#endif
#if TARGETOS_OpenBSD || TARGETOS_FreeBSD || TARGETOS_NetBSD
            sh->sh_type != SHT_X86_64_UNWIND &&
#endif
            sh->sh_type != SHT_NOTE &&
            sh->sh_type != SHT_NOBITS &&
            sh->sh_type != SHT_PREINIT_ARRAY &&
            sh->sh_type != SHT_INIT_ARRAY &&
            sh->sh_type != SHT_FINI_ARRAY &&
            strcmp(strsec + sh->sh_name, ".stabstr")
            )
            continue;
	if (seencompressed && 0 == strncmp(strsec + sh->sh_name, ".debug_", 7))
	  continue;

	sh = &shdr[i];
        sh_name = strsec + sh->sh_name;
        if (sh->sh_addralign < 1)
            sh->sh_addralign = 1;
        /* find corresponding section, if any */
        for(j = 1; j < s1->nb_sections;j++) {
            s = s1->sections[j];
            if (!strcmp(s->name, sh_name)) {
                if (!strncmp(sh_name, ".gnu.linkonce",
                             sizeof(".gnu.linkonce") - 1)) {
                    /* if a 'linkonce' section is already present, we
                       do not add it again. It is a little tricky as
                       symbols can still be defined in
                       it. */
                    sm_table[i].link_once = 1;
                    goto next;
                }
                if (stab_section) {
                    if (s == stab_section)
                        stab_index = i;
                    if (s == stab_section->link)
                        stabstr_index = i;
                }
                goto found;
            }
        }
        /* not found: create new section */
        s = new_section(s1, sh_name, sh->sh_type, sh->sh_flags & ~SHF_GROUP);
        /* take as much info as possible from the section. sh_link and
           sh_info will be updated later */
        s->sh_addralign = sh->sh_addralign;
        s->sh_entsize = sh->sh_entsize;
        sm_table[i].new_section = 1;
    found:
        if (sh->sh_type != s->sh_type) {
#if TARGETOS_OpenBSD || TARGETOS_FreeBSD || TARGETOS_NetBSD
            if (strcmp (s->name, ".eh_frame"))
#endif
            {
                tcc_error_noabort("invalid section type");
                goto fail;
	    }
        }
        /* align start of section */
        s->data_offset += -s->data_offset & (sh->sh_addralign - 1);
        if (sh->sh_addralign > s->sh_addralign)
            s->sh_addralign = sh->sh_addralign;
        sm_table[i].offset = s->data_offset;
        sm_table[i].s = s;
        /* concatenate sections */
        size = sh->sh_size;
        if (sh->sh_type != SHT_NOBITS) {
            unsigned char *ptr;
            lseek(fd, file_offset + sh->sh_offset, SEEK_SET);
            ptr = section_ptr_add(s, size);
            full_read(fd, ptr, size);
        } else {
            s->data_offset += size;
        }
    next: ;
    }

    /* gr relocate stab strings */
    if (stab_index && stabstr_index) {
        Stab_Sym *a, *b;
        unsigned o;
        s = sm_table[stab_index].s;
        a = (Stab_Sym *)(s->data + sm_table[stab_index].offset);
        b = (Stab_Sym *)(s->data + s->data_offset);
        o = sm_table[stabstr_index].offset;
        while (a < b) {
            if (a->n_strx)
                a->n_strx += o;
            a++;
        }
    }

    /* second short pass to update sh_link and sh_info fields of new
       sections */
    for(i = 1; i < ehdr.e_shnum; i++) {
        s = sm_table[i].s;
        if (!s || !sm_table[i].new_section)
            continue;
        sh = &shdr[i];
        if (sh->sh_link > 0)
            s->link = sm_table[sh->sh_link].s;
        if (sh->sh_type == SHT_RELX) {
            s->sh_info = sm_table[sh->sh_info].s->sh_num;
            /* update backward link */
            s1->sections[s->sh_info]->reloc = s;
        }
    }

    /* resolve symbols */
    old_to_new_syms = tcc_mallocz(nb_syms * sizeof(int));

    sym = symtab + 1;
    for(i = 1; i < nb_syms; i++, sym++) {
        if (sym->st_shndx != SHN_UNDEF &&
            sym->st_shndx < SHN_LORESERVE) {
            sm = &sm_table[sym->st_shndx];
            if (sm->link_once) {
                /* if a symbol is in a link once section, we use the
                   already defined symbol. It is very important to get
                   correct relocations */
                if (ELFW(ST_BIND)(sym->st_info) != STB_LOCAL) {
                    name = strtab + sym->st_name;
                    sym_index = find_elf_sym(symtab_section, name);
                    if (sym_index)
                        old_to_new_syms[i] = sym_index;
                }
                continue;
            }
            /* if no corresponding section added, no need to add symbol */
            if (!sm->s)
                continue;
            /* convert section number */
            sym->st_shndx = sm->s->sh_num;
            /* offset value */
            sym->st_value += sm->offset;
        }
        /* add symbol */
        name = strtab + sym->st_name;
        sym_index = set_elf_sym(symtab_section, sym->st_value, sym->st_size,
                                sym->st_info, sym->st_other,
                                sym->st_shndx, name);
        old_to_new_syms[i] = sym_index;
    }

    /* third pass to patch relocation entries */
    for(i = 1; i < ehdr.e_shnum; i++) {
        s = sm_table[i].s;
        if (!s)
            continue;
        sh = &shdr[i];
        offset = sm_table[i].offset;
        size = sh->sh_size;
        switch(s->sh_type) {
        case SHT_RELX:
            /* take relocation offset information */
            offseti = sm_table[sh->sh_info].offset;
	    for (rel = (ElfW_Rel *) s->data + (offset / sizeof(*rel));
		 rel < (ElfW_Rel *) s->data + ((offset + size) / sizeof(*rel));
		 rel++) {
                int type;
                unsigned sym_index;
                /* convert symbol index */
                type = ELFW(R_TYPE)(rel->r_info);
                sym_index = ELFW(R_SYM)(rel->r_info);
                /* NOTE: only one symtab assumed */
                if (sym_index >= nb_syms)
                    goto invalid_reloc;
                sym_index = old_to_new_syms[sym_index];
                /* ignore link_once in rel section. */
                if (!sym_index && !sm_table[sh->sh_info].link_once
#ifdef TCC_TARGET_ARM
                    && type != R_ARM_V4BX
#elif defined TCC_TARGET_RISCV64 || defined TCC_TARGET_RISCV32
                    && type != R_RISCV_ALIGN
                    && type != R_RISCV_RELAX
#endif
                   ) {
                invalid_reloc:
                    tcc_error_noabort("Invalid relocation entry [%2d] '%s' @ %.8x",
                        i, strsec + sh->sh_name, (int)rel->r_offset);
                    goto fail;
                }
                rel->r_info = ELFW(R_INFO)(sym_index, type);
                /* offset the relocation offset */
                rel->r_offset += offseti;
#ifdef TCC_TARGET_ARM
                /* Jumps and branches from a Thumb code to a PLT entry need
                   special handling since PLT entries are ARM code.
                   Unconditional bl instructions referencing PLT entries are
                   handled by converting these instructions into blx
                   instructions. Other case of instructions referencing a PLT
                   entry require to add a Thumb stub before the PLT entry to
                   switch to ARM mode. We set bit plt_thumb_stub of the
                   attribute of a symbol to indicate such a case. */
                if (type == R_ARM_THM_JUMP24)
                    get_sym_attr(s1, sym_index, 1)->plt_thumb_stub = 1;
#endif
            }
            break;
        default:
            break;
        }
    }

    ret = 0;
 the_end:
    tcc_free(symtab);
    tcc_free(strtab);
    tcc_free(old_to_new_syms);
    tcc_free(sm_table);
    tcc_free(strsec);
    tcc_free(shdr);
    return ret;
}

typedef struct ArchiveHeader {
    char ar_name[16];           /* name of this member */
    char ar_date[12];           /* file mtime */
    char ar_uid[6];             /* owner uid; printed as decimal */
    char ar_gid[6];             /* owner gid; printed as decimal */
    char ar_mode[8];            /* file mode, printed as octal   */
    char ar_size[10];           /* file size, printed as decimal */
    char ar_fmag[2];            /* should contain ARFMAG */
} ArchiveHeader;

#define ARFMAG "`\n"

static unsigned long long get_be(const uint8_t *b, int n)
{
    unsigned long long ret = 0;
    while (n)
        ret = (ret << 8) | *b++, --n;
    return ret;
}

static int read_ar_header(int fd, int offset, ArchiveHeader *hdr)
{
    char *p, *e;
    int len;
    lseek(fd, offset, SEEK_SET);
    len = full_read(fd, hdr, sizeof(ArchiveHeader));
    if (len != sizeof(ArchiveHeader))
        return len ? -1 : 0;
    p = hdr->ar_name;
    for (e = p + sizeof hdr->ar_name; e > p && e[-1] == ' ';)
        --e;
    *e = '\0';
    hdr->ar_size[sizeof hdr->ar_size-1] = 0;
    return len;
}

/* load only the objects which resolve undefined symbols */
static int tcc_load_alacarte(TCCState *s1, int fd, int size, int entrysize)
{
    int i, bound, nsyms, sym_index, len, ret = -1;
    unsigned long long off;
    uint8_t *data;
    const char *ar_names, *p;
    const uint8_t *ar_index;
    ElfW(Sym) *sym;
    ArchiveHeader hdr;

    data = tcc_malloc(size);
    if (full_read(fd, data, size) != size)
        goto the_end;
    nsyms = get_be(data, entrysize);
    ar_index = data + entrysize;
    ar_names = (char *) ar_index + nsyms * entrysize;

    do {
        bound = 0;
        for (p = ar_names, i = 0; i < nsyms; i++, p += strlen(p)+1) {
            Section *s = symtab_section;
            sym_index = find_elf_sym(s, p);
            if (!sym_index)
                continue;
            sym = &((ElfW(Sym) *)s->data)[sym_index];
            if(sym->st_shndx != SHN_UNDEF)
                continue;
            off = get_be(ar_index + i * entrysize, entrysize);
            len = read_ar_header(fd, off, &hdr);
            if (len <= 0 || memcmp(hdr.ar_fmag, ARFMAG, 2)) {
                tcc_error_noabort("invalid archive");
                goto the_end;
            }
            off += len;
            if (s1->verbose == 2)
                printf("   -> %s\n", hdr.ar_name);
            if (tcc_load_object_file(s1, fd, off) < 0)
                goto the_end;
            ++bound;
        }
    } while(bound);
    ret = 0;
 the_end:
    tcc_free(data);
    return ret;
}

/* load a '.a' file */
ST_FUNC int tcc_load_archive(TCCState *s1, int fd, int alacarte)
{
    ArchiveHeader hdr;
    /* char magic[8]; */
    int size, len;
    unsigned long file_offset;
    ElfW(Ehdr) ehdr;

    /* skip magic which was already checked */
    /* full_read(fd, magic, sizeof(magic)); */
    file_offset = sizeof ARMAG - 1;

    for(;;) {
        len = read_ar_header(fd, file_offset, &hdr);
        if (len == 0)
            return 0;
        if (len < 0) {
            tcc_error_noabort("invalid archive");
            return -1;
        }
        file_offset += len;
        size = strtol(hdr.ar_size, NULL, 0);
        /* align to even */
        size = (size + 1) & ~1;
        if (alacarte) {
            /* coff symbol table : we handle it */
            if (!strcmp(hdr.ar_name, "/"))
                return tcc_load_alacarte(s1, fd, size, 4);
            if (!strcmp(hdr.ar_name, "/SYM64/"))
                return tcc_load_alacarte(s1, fd, size, 8);
        } else if (tcc_object_type(fd, &ehdr) == AFF_BINTYPE_REL) {
            if (s1->verbose == 2)
                printf("   -> %s\n", hdr.ar_name);
            if (tcc_load_object_file(s1, fd, file_offset) < 0)
                return -1;
        }
        file_offset += size;
    }
}

#ifndef ELF_OBJ_ONLY
/* Set LV[I] to the global index of sym-version (LIB,VERSION).  Maybe resizes
   LV, maybe create a new entry for (LIB,VERSION).  */
static void set_ver_to_ver(TCCState *s1, int *n, int **lv, int i, char *lib, char *version)
{
    while (i >= *n) {
        *lv = tcc_realloc(*lv, (*n + 1) * sizeof(**lv));
        (*lv)[(*n)++] = -1;
    }
    if ((*lv)[i] == -1) {
        int v, prev_same_lib = -1;
        for (v = 0; v < nb_sym_versions; v++) {
            if (strcmp(sym_versions[v].lib, lib))
              continue;
            prev_same_lib = v;
            if (!strcmp(sym_versions[v].version, version))
              break;
        }
        if (v == nb_sym_versions) {
            sym_versions = tcc_realloc (sym_versions,
                                        (v + 1) * sizeof(*sym_versions));
            sym_versions[v].lib = tcc_strdup(lib);
            sym_versions[v].version = tcc_strdup(version);
            sym_versions[v].out_index = 0;
            sym_versions[v].prev_same_lib = prev_same_lib;
            nb_sym_versions++;
        }
        (*lv)[i] = v;
    }
}

/* Associates symbol SYM_INDEX (in dynsymtab) with sym-version index
   VERNDX.  */
static void
set_sym_version(TCCState *s1, int sym_index, int verndx)
{
    if (sym_index >= nb_sym_to_version) {
        int newelems = sym_index ? sym_index * 2 : 1;
        sym_to_version = tcc_realloc(sym_to_version,
                                     newelems * sizeof(*sym_to_version));
        memset(sym_to_version + nb_sym_to_version, -1,
               (newelems - nb_sym_to_version) * sizeof(*sym_to_version));
        nb_sym_to_version = newelems;
    }
    if (sym_to_version[sym_index] < 0)
      sym_to_version[sym_index] = verndx;
}

struct versym_info {
    int nb_versyms;
    ElfW(Verdef) *verdef;
    ElfW(Verneed) *verneed;
    ElfW(Half) *versym;
    int nb_local_ver, *local_ver;
};


static void store_version(TCCState *s1, struct versym_info *v, char *dynstr)
{
    char *lib, *version;
    uint32_t next;
    int i;

#define	DEBUG_VERSION 0

    if (v->versym && v->verdef) {
      ElfW(Verdef) *vdef = v->verdef;
      lib = NULL;
      do {
        ElfW(Verdaux) *verdaux =
	  (ElfW(Verdaux) *) (((char *) vdef) + vdef->vd_aux);

#if DEBUG_VERSION
	printf ("verdef: version:%u flags:%u index:%u, hash:%u\n",
	        vdef->vd_version, vdef->vd_flags, vdef->vd_ndx,
		vdef->vd_hash);
#endif
	if (vdef->vd_cnt) {
          version = dynstr + verdaux->vda_name;

	  if (lib == NULL)
	    lib = version;
	  else
            set_ver_to_ver(s1, &v->nb_local_ver, &v->local_ver, vdef->vd_ndx,
                           lib, version);
#if DEBUG_VERSION
	  printf ("  verdaux(%u): %s\n", vdef->vd_ndx, version);
#endif
	}
        next = vdef->vd_next;
        vdef = (ElfW(Verdef) *) (((char *) vdef) + next);
      } while (next);
    }
    if (v->versym && v->verneed) {
      ElfW(Verneed) *vneed = v->verneed;
      do {
        ElfW(Vernaux) *vernaux =
	  (ElfW(Vernaux) *) (((char *) vneed) + vneed->vn_aux);

        lib = dynstr + vneed->vn_file;
#if DEBUG_VERSION
	printf ("verneed: %u %s\n", vneed->vn_version, lib);
#endif
	for (i = 0; i < vneed->vn_cnt; i++) {
	  if ((vernaux->vna_other & 0x8000) == 0) { /* hidden */
              version = dynstr + vernaux->vna_name;
              set_ver_to_ver(s1, &v->nb_local_ver, &v->local_ver, vernaux->vna_other,
                             lib, version);
#if DEBUG_VERSION
	    printf ("  vernaux(%u): %u %u %s\n",
		    vernaux->vna_other, vernaux->vna_hash,
		    vernaux->vna_flags, version);
#endif
	  }
	  vernaux = (ElfW(Vernaux) *) (((char *) vernaux) + vernaux->vna_next);
	}
        next = vneed->vn_next;
        vneed = (ElfW(Verneed) *) (((char *) vneed) + next);
      } while (next);
    }

#if DEBUG_VERSION
    for (i = 0; i < v->nb_local_ver; i++) {
      if (v->local_ver[i] > 0) {
        printf ("%d: lib: %s, version %s\n",
		i, sym_versions[v->local_ver[i]].lib,
                sym_versions[v->local_ver[i]].version);
      }
    }
#endif
}

/* load a DLL and all referenced DLLs. 'level = 0' means that the DLL
   is referenced by the user (so it should be added as DT_NEEDED in
   the generated ELF file) */
ST_FUNC int tcc_load_dll(TCCState *s1, int fd, const char *filename, int level)
{
    ElfW(Ehdr) ehdr;
    ElfW(Shdr) *shdr, *sh, *sh1;
    int i, nb_syms, nb_dts, sym_bind, ret = -1;
    ElfW(Sym) *sym, *dynsym;
    ElfW(Dyn) *dt, *dynamic;

    char *dynstr;
    int sym_index;
    const char *name, *soname;
    struct versym_info v;

    full_read(fd, &ehdr, sizeof(ehdr));

    /* test CPU specific stuff */
    if (ehdr.e_ident[5] != ELFDATA2LSB ||
        ehdr.e_machine != EM_TCC_TARGET) {
        tcc_error_noabort("bad architecture");
        return -1;
    }

    /* read sections */
    shdr = load_data(fd, ehdr.e_shoff, sizeof(ElfW(Shdr)) * ehdr.e_shnum);

    /* load dynamic section and dynamic symbols */
    nb_syms = 0;
    nb_dts = 0;
    dynamic = NULL;
    dynsym = NULL; /* avoid warning */
    dynstr = NULL; /* avoid warning */
    memset(&v, 0, sizeof v);

    for(i = 0, sh = shdr; i < ehdr.e_shnum; i++, sh++) {
        switch(sh->sh_type) {
        case SHT_DYNAMIC:
            nb_dts = sh->sh_size / sizeof(ElfW(Dyn));
            dynamic = load_data(fd, sh->sh_offset, sh->sh_size);
            break;
        case SHT_DYNSYM:
            nb_syms = sh->sh_size / sizeof(ElfW(Sym));
            dynsym = load_data(fd, sh->sh_offset, sh->sh_size);
            sh1 = &shdr[sh->sh_link];
            dynstr = load_data(fd, sh1->sh_offset, sh1->sh_size);
            break;
        case SHT_GNU_verdef:
	    v.verdef = load_data(fd, sh->sh_offset, sh->sh_size);
	    break;
        case SHT_GNU_verneed:
	    v.verneed = load_data(fd, sh->sh_offset, sh->sh_size);
	    break;
        case SHT_GNU_versym:
            v.nb_versyms = sh->sh_size / sizeof(ElfW(Half));
	    v.versym = load_data(fd, sh->sh_offset, sh->sh_size);
	    break;
        default:
            break;
        }
    }

    if (!dynamic)
        goto the_end;

    /* compute the real library name */
    soname = tcc_basename(filename);
    for(i = 0, dt = dynamic; i < nb_dts; i++, dt++)
        if (dt->d_tag == DT_SONAME)
            soname = dynstr + dt->d_un.d_val;

    /* if the dll is already loaded, do not load it */
    if (tcc_add_dllref(s1, soname, level)->found)
        goto ret_success;

    if (v.nb_versyms != nb_syms)
        tcc_free (v.versym), v.versym = NULL;
    else
        store_version(s1, &v, dynstr);

    /* add dynamic symbols in dynsym_section */
    for(i = 1, sym = dynsym + 1; i < nb_syms; i++, sym++) {
        sym_bind = ELFW(ST_BIND)(sym->st_info);
        if (sym_bind == STB_LOCAL)
            continue;
        name = dynstr + sym->st_name;
        sym_index = set_elf_sym(s1->dynsymtab_section, sym->st_value, sym->st_size,
                                sym->st_info, sym->st_other, sym->st_shndx, name);
        if (v.versym) {
            ElfW(Half) vsym = v.versym[i];
            if ((vsym & 0x8000) == 0 && vsym > 0 && vsym < v.nb_local_ver)
                set_sym_version(s1, sym_index, v.local_ver[vsym]);
        }
    }

    for(i = 0, dt = dynamic; i < nb_dts; i++, dt++)
        if (dt->d_tag == DT_RPATH)
            tcc_add_library_path(s1, dynstr + dt->d_un.d_val);

    /* load all referenced DLLs */
    for(i = 0, dt = dynamic; i < nb_dts; i++, dt++) {
        switch(dt->d_tag) {
        case DT_NEEDED:
            name = dynstr + dt->d_un.d_val;
            if (tcc_add_dllref(s1, name, -1))
                continue;
            if (tcc_add_dll(s1, name, AFF_REFERENCED_DLL) < 0) {
                tcc_error_noabort("referenced dll '%s' not found", name);
                goto the_end;
            }
        }
    }

 ret_success:
    ret = 0;
 the_end:
    tcc_free(dynstr);
    tcc_free(dynsym);
    tcc_free(dynamic);
    tcc_free(shdr);
    tcc_free(v.local_ver);
    tcc_free(v.verdef);
    tcc_free(v.verneed);
    tcc_free(v.versym);
    return ret;
}

#define LD_TOK_NAME 256
#define LD_TOK_EOF  (-1)

static int ld_inp(TCCState *s1)
{
    char b;
    if (s1->cc != -1) {
        int c = s1->cc;
        s1->cc = -1;
        return c;
    }
    if (1 == read(s1->fd, &b, 1))
        return b;
    return CH_EOF;
}

/* return next ld script token */
static int ld_next(TCCState *s1, char *name, int name_size)
{
    int c, d, ch;
    char *q;

 redo:
    ch = ld_inp(s1);
    switch(ch) {
    case ' ':
    case '\t':
    case '\f':
    case '\v':
    case '\r':
    case '\n':
        goto redo;
    case '/':
        ch = ld_inp(s1);
        if (ch == '*') { /* comment */
            for (d = 0;; d = ch) {
                ch = ld_inp(s1);
                if (ch == CH_EOF || (ch == '/' && d == '*'))
                    break;
            }
            goto redo;
        } else {
            q = name;
            *q++ = '/';
            goto parse_name;
        }
        break;
    case '\\':
    /* case 'a' ... 'z': */
    case 'a':
       case 'b':
       case 'c':
       case 'd':
       case 'e':
       case 'f':
       case 'g':
       case 'h':
       case 'i':
       case 'j':
       case 'k':
       case 'l':
       case 'm':
       case 'n':
       case 'o':
       case 'p':
       case 'q':
       case 'r':
       case 's':
       case 't':
       case 'u':
       case 'v':
       case 'w':
       case 'x':
       case 'y':
       case 'z':
    /* case 'A' ... 'z': */
    case 'A':
       case 'B':
       case 'C':
       case 'D':
       case 'E':
       case 'F':
       case 'G':
       case 'H':
       case 'I':
       case 'J':
       case 'K':
       case 'L':
       case 'M':
       case 'N':
       case 'O':
       case 'P':
       case 'Q':
       case 'R':
       case 'S':
       case 'T':
       case 'U':
       case 'V':
       case 'W':
       case 'X':
       case 'Y':
       case 'Z':
    case '_':
    case '.':
    case '$':
    case '~':
        q = name;
    parse_name:
        for(;;) {
            if (!((ch >= 'a' && ch <= 'z') ||
                  (ch >= 'A' && ch <= 'Z') ||
                  (ch >= '0' && ch <= '9') ||
                  strchr("/.-_+=$:\\,~", ch)))
                break;
            if ((q - name) < name_size - 1) {
                *q++ = ch;
            }
            ch = ld_inp(s1);
        }
        s1->cc = ch;
        *q = '\0';
        c = LD_TOK_NAME;
        break;
    case CH_EOF:
        c = LD_TOK_EOF;
        break;
    default:
        c = ch;
        break;
    }
    return c;
}

static int ld_add_file(TCCState *s1, const char filename[])
{
    if (filename[0] == '/') {
        if (CONFIG_SYSROOT[0] == '\0'
            && tcc_add_file_internal(s1, filename, AFF_TYPE_BIN) == 0)
            return 0;
        filename = tcc_basename(filename);
    }
    return tcc_add_dll(s1, filename, 0);
}

static int ld_add_file_list(TCCState *s1, const char *cmd, int as_needed)
{
    char filename[1024], libname[1024];
    int t, group, nblibs = 0, ret = 0;
    char **libs = NULL;

    group = !strcmp(cmd, "GROUP");
    if (!as_needed)
        s1->new_undef_sym = 0;
    t = ld_next(s1, filename, sizeof(filename));
    if (t != '(') {
        tcc_error_noabort("( expected");
        ret = -1;
        goto lib_parse_error;
    }
    t = ld_next(s1, filename, sizeof(filename));
    for(;;) {
        libname[0] = '\0';
        if (t == LD_TOK_EOF) {
            tcc_error_noabort("unexpected end of file");
            ret = -1;
            goto lib_parse_error;
        } else if (t == ')') {
            break;
        } else if (t == '-') {
            t = ld_next(s1, filename, sizeof(filename));
            if ((t != LD_TOK_NAME) || (filename[0] != 'l')) {
                tcc_error_noabort("library name expected");
                ret = -1;
                goto lib_parse_error;
            }
            pstrcpy(libname, sizeof libname, &filename[1]);
            if (s1->static_link) {
                snprintf(filename, sizeof filename, "lib%s.a", libname);
            } else {
                snprintf(filename, sizeof filename, "lib%s.so", libname);
            }
        } else if (t != LD_TOK_NAME) {
            tcc_error_noabort("filename expected");
            ret = -1;
            goto lib_parse_error;
        }
        if (!strcmp(filename, "AS_NEEDED")) {
            ret = ld_add_file_list(s1, cmd, 1);
            if (ret)
                goto lib_parse_error;
        } else {
            /* TODO: Implement AS_NEEDED support. Ignore it for now */
            if (!as_needed) {
                ret = ld_add_file(s1, filename);
                if (ret)
                    goto lib_parse_error;
                if (group) {
                    /* Add the filename *and* the libname to avoid future conversions */
                    dynarray_add(&libs, &nblibs, tcc_strdup(filename));
                    if (libname[0] != '\0')
                        dynarray_add(&libs, &nblibs, tcc_strdup(libname));
                }
            }
        }
        t = ld_next(s1, filename, sizeof(filename));
        if (t == ',') {
            t = ld_next(s1, filename, sizeof(filename));
        }
    }
    if (group && !as_needed) {
        while (s1->new_undef_sym) {
            int i;
            s1->new_undef_sym = 0;
            for (i = 0; i < nblibs; i ++)
                ld_add_file(s1, libs[i]);
        }
    }
lib_parse_error:
    dynarray_reset(&libs, &nblibs);
    return ret;
}

/* interpret a subset of GNU ldscripts to handle the dummy libc.so
   files */
ST_FUNC int tcc_load_ldscript(TCCState *s1, int fd)
{
    char cmd[64];
    char filename[1024];
    int t, ret;

    s1->fd = fd;
    s1->cc = -1;
    for(;;) {
        t = ld_next(s1, cmd, sizeof(cmd));
        if (t == LD_TOK_EOF)
            return 0;
        else if (t != LD_TOK_NAME)
            return -1;
        if (!strcmp(cmd, "INPUT") ||
            !strcmp(cmd, "GROUP")) {
            ret = ld_add_file_list(s1, cmd, 0);
            if (ret)
                return ret;
        } else if (!strcmp(cmd, "OUTPUT_FORMAT") ||
                   !strcmp(cmd, "TARGET")) {
            /* ignore some commands */
            t = ld_next(s1, cmd, sizeof(cmd));
            if (t != '(') {
                tcc_error_noabort("( expected");
                return -1;
            }
            for(;;) {
                t = ld_next(s1, filename, sizeof(filename));
                if (t == LD_TOK_EOF) {
                    tcc_error_noabort("unexpected end of file");
                    return -1;
                } else if (t == ')') {
                    break;
                }
            }
        } else {
            return -1;
        }
    }
    return 0;
}
#endif /* !ELF_OBJ_ONLY */<|MERGE_RESOLUTION|>--- conflicted
+++ resolved
@@ -2062,7 +2062,6 @@
     /* compute address after headers */
     addr = addr + (file_offset & (s_align - 1));
 
-<<<<<<< HEAD
     n = 0;
     for(i = 1; i < s1->nb_sections; i++) {
         s = s1->sections[sec_order[i]];
@@ -2076,107 +2075,6 @@
                 file_offset += s->sh_size;
             continue;
         }
-=======
-        ph = &phdr[0];
-        /* Leave one program headers for the program interpreter and one for
-           the program header table itself if needed. These are done later as
-           they require section layout to be done first. */
-        if (interp)
-            ph += 2;
-
-        /* read only segment mapping for GNU_RELRO */
-	roinf->sh_offset = roinf->sh_addr = roinf->sh_size = 0;
-
-        for(j = 0; j < phfill; j++) {
-
-            // If -Wl,-data-base=xxxx is specified, put data segment to a given address
-            if (j == 1 &&s1->data_addr) addr = ph->p_vaddr = s1->data_addr;
-
-            ph->p_type = j == 2 ? PT_TLS : PT_LOAD;
-            if (j == 0)
-                ph->p_flags = PF_R | PF_X;
-            else
-                ph->p_flags = PF_R | PF_W;
-            ph->p_align = j == 2 ? 4 : s_align;
-
-
-            /* Decide the layout of sections loaded in memory. This must
-               be done before program headers are filled since they contain
-               info about the layout. We do the following ordering: interp,
-               symbol tables, relocations, progbits, nobits */
-            /* XXX: do faster and simpler sorting */
-	    f = -1;
-            for(k = 0; k < 7; k++) {
-                for(i = 1; i < s1->nb_sections; i++) {
-                    s = s1->sections[i];
-                    /* compute if section should be included */
-                    if (j == 0) {
-                        if ((s->sh_flags & (SHF_ALLOC | SHF_WRITE | SHF_TLS)) !=
-                            SHF_ALLOC)
-                            continue;
-                    } else if (j == 1) {
-                        if ((s->sh_flags & (SHF_ALLOC | SHF_WRITE | SHF_TLS)) !=
-                            (SHF_ALLOC | SHF_WRITE))
-                            continue;
-                    } else  {
-                        if ((s->sh_flags & (SHF_ALLOC | SHF_WRITE | SHF_TLS)) !=
-                            (SHF_ALLOC | SHF_WRITE | SHF_TLS))
-                            continue;
-                    }
-                    if (s == interp) {
-                        if (k != 0)
-                            continue;
-                    } else if ((s->sh_type == SHT_DYNSYM ||
-                                s->sh_type == SHT_STRTAB ||
-                                s->sh_type == SHT_HASH)
-                               && !strstr(s->name, ".stab"))  {
-                        if (k != 1)
-                            continue;
-                    } else if (s->sh_type == SHT_RELX) {
-                        if (s1->plt && s == s1->plt->reloc) {
-                            if (k != 3)
-                                continue;
-                        } else {
-                            if (k != 2)
-                                continue;
-                        }
-                    } else if (s->sh_type == SHT_NOBITS) {
-                        if (k != 6)
-                            continue;
-                    } else if ((s == rodata_section
-#ifdef CONFIG_TCC_BCHECK
-		                || s == bounds_section
-                                || s == lbounds_section
-#endif
-                                ) && (s->sh_flags & SHF_WRITE)) {
-                        if (k != 4)
-                            continue;
-			/* Align next section on page size.
-			   This is needed to remap roinf section ro. */
-			f = 1;
-                    } else {
-                        if (k != 5)
-                            continue;
-		    }
-                    *sec_order++ = i;
-
-                    /* section matches: we align it and add its size */
-                    tmp = addr;
-		    if (f-- == 0)
-			s->sh_addralign = PAGESIZE;
-                    addr = (addr + s->sh_addralign - 1) &
-                        ~(s->sh_addralign - 1);
-                    file_offset += (int) ( addr - tmp );
-                    s->sh_offset = file_offset;
-                    s->sh_addr = addr;
-
-                    /* update program header infos */
-                    if (ph->p_offset == 0) {
-                        ph->p_offset = file_offset;
-                        ph->p_vaddr = addr;
-                        ph->p_paddr = ph->p_vaddr;
-                    }
->>>>>>> 4f90e219
 
         if ((f & 1<<8) && n) {
             /* different rwx section flags */
@@ -2210,49 +2108,20 @@
                 ph->p_type = PT_TLS;
                 ph->p_align = 4;
             }
-<<<<<<< HEAD
             ph->p_offset = file_offset;
             ph->p_vaddr = addr;
             if (n == 0) {
-=======
-
-#ifndef TCC_TARGET_RISCV32  // On ESP32C3, don't do that. Start code section from the _start symbol
-	    if (j == 0) {
->>>>>>> 4f90e219
 		/* Make the first PT_LOAD segment include the program
 		   headers itself (and the ELF header as well), it'll
 		   come out with same memory use but will make various
 		   tools like binutils strip work better.  */
-<<<<<<< HEAD
 		ph->p_offset = 0;
 		ph->p_vaddr = base;
-=======
-		ph->p_offset &= ~(ph->p_align - 1);
-		ph->p_vaddr &= ~(ph->p_align - 1);
-		ph->p_paddr &= ~(ph->p_align - 1);
-	    }
-#endif
-
-            ph->p_filesz = file_offset - ph->p_offset;
-            ph->p_memsz = addr - ph->p_vaddr;
-            ph++;
-            if (j == 0) {
-                if (s1->output_format == TCC_OUTPUT_FORMAT_ELF) {
-                    /* if in the middle of a page, we duplicate the page in
-                       memory so that one copy is RX and the other is RW */
-                    if ((addr & (s_align - 1)) != 0)
-                        addr += s_align;
-                } else {
-                    addr = (addr + s_align - 1) & ~(s_align - 1);
-                    file_offset = (file_offset + s_align - 1) & ~(s_align - 1);
-                }
->>>>>>> 4f90e219
             }
             ph->p_paddr = ph->p_vaddr;
             ++n;
         }
 
-<<<<<<< HEAD
         if (f & 1<<4) {
             Section *roinf = &d->_roinf;
             if (roinf->sh_size == 0) {
@@ -2289,11 +2158,6 @@
         fill_phdr(ph, PT_PHDR, NULL);
     }
     return file_offset;
-=======
-
-    /* all other sections come after */
-    return layout_any_sections(s1, file_offset, sec_order, 0);
->>>>>>> 4f90e219
 }
 
 /* put dynamic tag */
@@ -2453,14 +2317,6 @@
         ? EF_ARM_VFP_FLOAT : EF_ARM_SOFT_FLOAT;
 #elif defined TCC_TARGET_ARM
     ehdr.e_ident[EI_OSABI] = ELFOSABI_ARM;
-<<<<<<< HEAD
-#elif defined TCC_TARGET_RISCV64
-    ehdr.e_flags = EF_RISCV_FLOAT_ABI_DOUBLE;
-#endif
-
-    if (file_type == TCC_OUTPUT_OBJ) {
-=======
-#endif
 #elif defined TCC_TARGET_RISCV64 || defined TCC_TARGET_RISCV32
 #ifdef TCC_RISCV_ilp32
     ehdr.e_flags = EF_RISCV_RVC;
@@ -2468,18 +2324,8 @@
     ehdr.e_flags = EF_RISCV_FLOAT_ABI_DOUBLE;
 #endif
 #endif
-    switch(file_type) {
-    default:
-    case TCC_OUTPUT_EXE:
-        ehdr.e_type = ET_EXEC;
-        ehdr.e_entry = get_sym_addr(s1, "_start", 1, 0);
-        break;
-    case TCC_OUTPUT_DLL:
-        ehdr.e_type = ET_DYN;
-        ehdr.e_entry = text_section->sh_addr; /* XXX: is it correct ? */
-        break;
-    case TCC_OUTPUT_OBJ:
->>>>>>> 4f90e219
+
+    if (file_type == TCC_OUTPUT_OBJ) {
         ehdr.e_type = ET_REL;
     } else {
         if (file_type & TCC_OUTPUT_DYN)
