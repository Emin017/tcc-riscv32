/*
 *  TCC - Tiny C Compiler
 *
 *  Copyright (c) 2001-2004 Fabrice Bellard
 *
 * This library is free software; you can redistribute it and/or
 * modify it under the terms of the GNU Lesser General Public
 * License as published by the Free Software Foundation; either
 * version 2 of the License, or (at your option) any later version.
 *
 * This library is distributed in the hope that it will be useful,
 * but WITHOUT ANY WARRANTY; without even the implied warranty of
 * MERCHANTABILITY or FITNESS FOR A PARTICULAR PURPOSE.  See the GNU
 * Lesser General Public License for more details.
 *
 * You should have received a copy of the GNU Lesser General Public
 * License along with this library; if not, write to the Free Software
 * Foundation, Inc., 59 Temple Place, Suite 330, Boston, MA  02111-1307  USA
 */

#define USING_GLOBALS
#include "tcc.h"

/********************************************************/
/* global variables */

/* loc : local variable index
   ind : output code index
   rsym: return symbol
   anon_sym: anonymous symbol index
*/
ST_DATA int rsym, anon_sym, ind, loc;

ST_DATA Sym *global_stack;
ST_DATA Sym *local_stack;
ST_DATA Sym *define_stack;
ST_DATA Sym *global_label_stack;
ST_DATA Sym *local_label_stack;

static Sym *sym_free_first;
static void **sym_pools;
static int nb_sym_pools;

static Sym *all_cleanups, *pending_gotos;
static int local_scope;
static int in_sizeof;
static int in_generic;
ST_DATA char debug_modes;

ST_DATA SValue *vtop;
static SValue _vstack[1 + VSTACK_SIZE];
#define vstack (_vstack + 1)

ST_DATA int const_wanted; /* true if constant wanted */
ST_DATA int nocode_wanted; /* no code generation wanted */
#define unevalmask 0xffff /* unevaluated subexpression */
#define NODATA_WANTED (nocode_wanted > 0) /* no static data output wanted either */
#define STATIC_DATA_WANTED (nocode_wanted & 0xC0000000) /* only static data output */

/* Automagical code suppression ----> */
#define CODE_OFF() (nocode_wanted |= 0x20000000)
#define CODE_ON() (nocode_wanted &= ~0x20000000)

/* Clear 'nocode_wanted' at label if it was used */
ST_FUNC void gsym(int t) { if (t) { gsym_addr(t, ind); CODE_ON(); }}
static int gind(void) { int t = ind; CODE_ON(); if (debug_modes) tcc_tcov_block_begin(tcc_state); return t; }

/* Set 'nocode_wanted' after unconditional jumps */
static void gjmp_addr_acs(int t) { gjmp_addr(t); CODE_OFF(); }
static int gjmp_acs(int t) { t = gjmp(t); CODE_OFF(); return t; }

/* These are #undef'd at the end of this file */
#define gjmp_addr gjmp_addr_acs
#define gjmp gjmp_acs
/* <---- */

ST_DATA int global_expr;  /* true if compound literals must be allocated globally (used during initializers parsing */
ST_DATA CType func_vt; /* current function return type (used by return instruction) */
ST_DATA int func_var; /* true if current function is variadic (used by return instruction) */
ST_DATA int func_vc;
ST_DATA int func_ind;
ST_DATA const char *funcname;
ST_DATA CType int_type, func_old_type, char_type, char_pointer_type;
static CString initstr;

#if PTR_SIZE == 4
#define VT_SIZE_T (VT_INT | VT_UNSIGNED)
#define VT_PTRDIFF_T VT_INT
#elif LONG_SIZE == 4
#define VT_SIZE_T (VT_LLONG | VT_UNSIGNED)
#define VT_PTRDIFF_T VT_LLONG
#else
#define VT_SIZE_T (VT_LONG | VT_LLONG | VT_UNSIGNED)
#define VT_PTRDIFF_T (VT_LONG | VT_LLONG)
#endif

static struct switch_t {
    struct case_t {
        int64_t v1, v2;
	int sym;
    } **p; int n; /* list of case ranges */
    int def_sym; /* default symbol */
    int *bsym;
    struct scope *scope;
    struct switch_t *prev;
    SValue sv;
} *cur_switch; /* current switch */

#define MAX_TEMP_LOCAL_VARIABLE_NUMBER 8
/*list of temporary local variables on the stack in current function. */
static struct temp_local_variable {
	int location; //offset on stack. Svalue.c.i
	short size;
	short align;
} arr_temp_local_vars[MAX_TEMP_LOCAL_VARIABLE_NUMBER];
static int nb_temp_local_vars;

static struct scope {
    struct scope *prev;
    struct { int loc, locorig, num; } vla;
    struct { Sym *s; int n; } cl;
    int *bsym, *csym;
    Sym *lstk, *llstk;
} *cur_scope, *loop_scope, *root_scope;

typedef struct {
    Section *sec;
    int local_offset;
    Sym *flex_array_ref;
} init_params;

#if 1
#define precedence_parser
static void init_prec(void);
#endif

static void gen_cast(CType *type);
static void gen_cast_s(int t);
static inline CType *pointed_type(CType *type);
static int is_compatible_types(CType *type1, CType *type2);
static int parse_btype(CType *type, AttributeDef *ad);
static CType *type_decl(CType *type, AttributeDef *ad, int *v, int td);
static void parse_expr_type(CType *type);
static void init_putv(init_params *p, CType *type, unsigned long c);
static void decl_initializer(init_params *p, CType *type, unsigned long c, int flags);
static void block(int is_expr);
static void decl_initializer_alloc(CType *type, AttributeDef *ad, int r, int has_init, int v, int scope);
static void decl(int l);
static int decl0(int l, int is_for_loop_init, Sym *);
static void expr_eq(void);
static void vpush_type_size(CType *type, int *a);
static int is_compatible_unqualified_types(CType *type1, CType *type2);
static inline int64_t expr_const64(void);
static void vpush64(int ty, unsigned long long v);
static void vpush(CType *type);
static int gvtst(int inv, int t);
static void gen_inline_functions(TCCState *s);
static void free_inline_functions(TCCState *s);
static void skip_or_save_block(TokenString **str);
static void gv_dup(void);
static int get_temp_local_var(int size,int align);
static void clear_temp_local_var_list();
static void cast_error(CType *st, CType *dt);

/* ------------------------------------------------------------------------- */

ST_INLN int is_float(int t)
{
    int bt = t & VT_BTYPE;
    return bt == VT_LDOUBLE
        || bt == VT_DOUBLE
        || bt == VT_FLOAT
        || bt == VT_QFLOAT;
}

static inline int is_integer_btype(int bt)
{
    return bt == VT_BYTE
        || bt == VT_BOOL
        || bt == VT_SHORT
        || bt == VT_INT
        || bt == VT_LLONG;
}

static int btype_size(int bt)
{
    return bt == VT_BYTE || bt == VT_BOOL ? 1 :
        bt == VT_SHORT ? 2 :
        bt == VT_INT ? 4 :
        bt == VT_LLONG ? 8 :
        bt == VT_PTR ? PTR_SIZE : 0;
}

/* returns function return register from type */
static int R_RET(int t)
{
    if (!is_float(t))
        return REG_IRET;
#ifdef TCC_TARGET_X86_64
    if ((t & VT_BTYPE) == VT_LDOUBLE)
        return TREG_ST0;
#elif defined TCC_TARGET_RISCV64
    if ((t & VT_BTYPE) == VT_LDOUBLE)
        return REG_IRET;
#endif
    return REG_FRET;
}

/* returns 2nd function return register, if any */
static int R2_RET(int t)
{
    t &= VT_BTYPE;
#if PTR_SIZE == 4
    if (t == VT_LLONG)
        return REG_IRE2;
#elif defined TCC_TARGET_X86_64
    if (t == VT_QLONG)
        return REG_IRE2;
    if (t == VT_QFLOAT)
        return REG_FRE2;
#elif defined TCC_TARGET_RISCV64
    if (t == VT_LDOUBLE)
        return REG_IRE2;
#endif
    return VT_CONST;
}

/* returns true for two-word types */
#define USING_TWO_WORDS(t) (R2_RET(t) != VT_CONST)

/* put function return registers to stack value */
static void PUT_R_RET(SValue *sv, int t)
{
    sv->r = R_RET(t), sv->r2 = R2_RET(t);
}

/* returns function return register class for type t */
static int RC_RET(int t)
{
    return reg_classes[R_RET(t)] & ~(RC_FLOAT | RC_INT);
}

/* returns generic register class for type t */
static int RC_TYPE(int t)
{
    if (!is_float(t))
        return RC_INT;
#ifdef TCC_TARGET_X86_64
    if ((t & VT_BTYPE) == VT_LDOUBLE)
        return RC_ST0;
    if ((t & VT_BTYPE) == VT_QFLOAT)
        return RC_FRET;
#elif defined TCC_TARGET_RISCV64
    if ((t & VT_BTYPE) == VT_LDOUBLE)
        return RC_INT;
#endif
    return RC_FLOAT;
}

/* returns 2nd register class corresponding to t and rc */
static int RC2_TYPE(int t, int rc)
{
    if (!USING_TWO_WORDS(t))
        return 0;
#ifdef RC_IRE2
    if (rc == RC_IRET)
        return RC_IRE2;
#endif
#ifdef RC_FRE2
    if (rc == RC_FRET)
        return RC_FRE2;
#endif
    if (rc & RC_FLOAT)
        return RC_FLOAT;
    return RC_INT;
}

/* we use our own 'finite' function to avoid potential problems with
   non standard math libs */
/* XXX: endianness dependent */
ST_FUNC int ieee_finite(double d)
{
    int p[4];
    memcpy(p, &d, sizeof(double));
    return ((unsigned)((p[1] | 0x800fffff) + 1)) >> 31;
}

/* compiling intel long double natively */
#if (defined __i386__ || defined __x86_64__) \
    && (defined TCC_TARGET_I386 || defined TCC_TARGET_X86_64)
# define TCC_IS_NATIVE_387
#endif

ST_FUNC void test_lvalue(void)
{
    if (!(vtop->r & VT_LVAL))
        expect("lvalue");
}

ST_FUNC void check_vstack(void)
{
    if (vtop != vstack - 1)
        tcc_error("internal compiler error: vstack leak (%d)",
                  (int)(vtop - vstack + 1));
}

/* vstack debugging aid */
#if 0
void pv (const char *lbl, int a, int b)
{
    int i;
    for (i = a; i < a + b; ++i) {
        SValue *p = &vtop[-i];
        printf("%s vtop[-%d] : type.t:%04x  r:%04x  r2:%04x  c.i:%d\n",
            lbl, i, p->type.t, p->r, p->r2, (int)p->c.i);
    }
}
#endif

/* ------------------------------------------------------------------------- */
<<<<<<< HEAD
=======
/* start of translation unit info */
ST_FUNC void tcc_debug_start(TCCState *s1)
{
    if (s1->do_debug) {
        int i;
        char buf[512];

        /* file info: full path + filename */
        section_sym = put_elf_sym(symtab_section, 0, 0,
                                  ELFW(ST_INFO)(STB_LOCAL, STT_SECTION), 0,
                                  text_section->sh_num, NULL);
        getcwd(buf, sizeof(buf));
#ifdef _WIN32
        normalize_slashes(buf);
#endif
        pstrcat(buf, sizeof(buf), "/");
        put_stabs_r(s1, buf, N_SO, 0, 0,
                    text_section->data_offset, text_section, section_sym);
        put_stabs_r(s1, file->prev ? file->prev->filename : file->filename,
                    N_SO, 0, 0,
                    text_section->data_offset, text_section, section_sym);
        for (i = 0; i < sizeof (default_debug) / sizeof (default_debug[0]); i++)
            put_stabs(s1, default_debug[i].name, N_LSYM, 0, 0, 0);

        new_file = last_line_num = 0;
        func_ind = -1;
        debug_next_type = sizeof(default_debug) / sizeof(default_debug[0]);
        debug_hash = NULL;
        n_debug_hash = 0;

        /* we're currently 'including' the <command line> */
        tcc_debug_bincl(s1);
    }

    /* an elf symbol of type STT_FILE must be put so that STB_LOCAL
       symbols can be safely used */
    put_elf_sym(symtab_section, 0, 0,
                ELFW(ST_INFO)(STB_LOCAL, STT_FILE), 0,
                SHN_ABS, file->filename);
}

/* put end of translation unit info */
ST_FUNC void tcc_debug_end(TCCState *s1)
{
    if (!s1->do_debug)
        return;
    put_stabs_r(s1, NULL, N_SO, 0, 0,
        text_section->data_offset, text_section, section_sym);
    tcc_free(debug_hash);
}

static BufferedFile* put_new_file(TCCState *s1)
{
    BufferedFile *f = file;
    /* use upper file if from inline ":asm:" */
    if (f->filename[0] == ':')
        f = f->prev;
    if (f && new_file) {
        put_stabs_r(s1, f->filename, N_SOL, 0, 0, ind, text_section, section_sym);
        new_file = last_line_num = 0;
    }
    return f;
}

/* put alternative filename */
ST_FUNC void tcc_debug_putfile(TCCState *s1, const char *filename)
{
    if (0 == strcmp(file->filename, filename))
        return;
    pstrcpy(file->filename, sizeof(file->filename), filename);
    new_file = 1;
}

/* begin of #include */
ST_FUNC void tcc_debug_bincl(TCCState *s1)
{
    if (!s1->do_debug)
        return;
    put_stabs(s1, file->filename, N_BINCL, 0, 0, 0);
    new_file = 1;
}

/* end of #include */
ST_FUNC void tcc_debug_eincl(TCCState *s1)
{
    if (!s1->do_debug)
        return;
    put_stabn(s1, N_EINCL, 0, 0, 0);
    new_file = 1;
}

/* generate line number info */
static void tcc_debug_line(TCCState *s1)
{
    BufferedFile *f;
    if (!s1->do_debug
        || cur_text_section != text_section
        || !(f = put_new_file(s1))
        || last_line_num == f->line_num)
        return;
    if (func_ind != -1) {
        put_stabn(s1, N_SLINE, 0, f->line_num, ind - func_ind);
    } else {
        /* from tcc_assemble */
        put_stabs_r(s1, NULL, N_SLINE, 0, f->line_num, ind, text_section, section_sym);
    }
    last_line_num = f->line_num;
}

static void tcc_debug_stabs (TCCState *s1, const char *str, int type, unsigned long value,
                             Section *sec, int sym_index)
{
    struct debug_sym *s;

    if (debug_info) {
        debug_info->sym =
            (struct debug_sym *)tcc_realloc (debug_info->sym,
                                             sizeof(struct debug_sym) *
                                             (debug_info->n_sym + 1));
        s = debug_info->sym + debug_info->n_sym++;
        s->type = type;
        s->value = value;
        s->str = tcc_strdup(str);
        s->sec = sec;
        s->sym_index = sym_index;
    }
    else if (sec)
        put_stabs_r (s1, str, type, 0, 0, value, sec, sym_index);
    else
        put_stabs (s1, str, type, 0, 0, value);
}

static void tcc_debug_stabn(TCCState *s1, int type, int value)
{
    if (!s1->do_debug)
        return;
    if (type == N_LBRAC) {
        struct debug_info *info =
            (struct debug_info *) tcc_mallocz(sizeof (*info));

        info->start = value;
        info->parent = debug_info;
        if (debug_info) {
            if (debug_info->child) {
                if (debug_info->child->last)
                    debug_info->child->last->next = info;
                else
                    debug_info->child->next = info;
                debug_info->child->last = info;
            }
            else
                debug_info->child = info;
        }
        else
            debug_info_root = info;
        debug_info = info;
    }
    else {
        debug_info->end = value;
        debug_info = debug_info->parent;
    }
}

static void tcc_get_debug_info(TCCState *s1, Sym *s, CString *result)
{
    int type;
    int n = 0;
    int debug_type = -1;
    Sym *t = s;
    CString str;

    for (;;) {
        type = t->type.t & ~(VT_STORAGE | VT_CONSTANT | VT_VOLATILE);
        if ((type & VT_BTYPE) != VT_BYTE)
            type &= ~VT_DEFSIGN;
        if (type == VT_PTR || type == (VT_PTR | VT_ARRAY))
            n++, t = t->type.ref;
        else
            break;
    }
    if ((type & VT_BTYPE) == VT_STRUCT) {
        int i;

        t = t->type.ref;
        for (i = 0; i < n_debug_hash; i++) {
            if (t == debug_hash[i].type) {
                debug_type = debug_hash[i].debug_type;
                break;
            }
        }
        if (debug_type == -1) {
            debug_type = ++debug_next_type;
            debug_hash = (struct debug_hash *)
                tcc_realloc (debug_hash,
                             (n_debug_hash + 1) * sizeof(*debug_hash));
            debug_hash[n_debug_hash].debug_type = debug_type;
            debug_hash[n_debug_hash++].type = t;
            cstr_new (&str);
            cstr_printf (&str, "%s:T%d=%c%d",
                         (t->v & ~SYM_STRUCT) >= SYM_FIRST_ANOM
                         ? "" : get_tok_str(t->v & ~SYM_STRUCT, NULL),
                         debug_type,
                         IS_UNION (t->type.t) ? 'u' : 's',
                         t->c);
            while (t->next) {
                int pos, size, align;

                t = t->next;
                cstr_printf (&str, "%s:",
                             (t->v & ~SYM_FIELD) >= SYM_FIRST_ANOM
                             ? "" : get_tok_str(t->v & ~SYM_FIELD, NULL));
                tcc_get_debug_info (s1, t, &str);
                if (t->type.t & VT_BITFIELD) {
                    pos = t->c * 8 + BIT_POS(t->type.t);
                    size = BIT_SIZE(t->type.t);
                }
                else {
                    pos = t->c * 8;
                    size = type_size(&t->type, &align) * 8;
                }
                cstr_printf (&str, ",%d,%d;", pos, size);
            }
            cstr_printf (&str, ";");
            tcc_debug_stabs(s1, str.data, N_LSYM, 0, NULL, 0);
            cstr_free (&str);
        }
    }
    else if (IS_ENUM(type)) {
        Sym *e = t = t->type.ref;

        debug_type = ++debug_next_type;
        cstr_new (&str);
        cstr_printf (&str, "%s:T%d=e",
                     (t->v & ~SYM_STRUCT) >= SYM_FIRST_ANOM
                     ? "" : get_tok_str(t->v & ~SYM_STRUCT, NULL),
                     debug_type);
        while (t->next) {
            t = t->next;
            cstr_printf (&str, "%s:",
                         (t->v & ~SYM_FIELD) >= SYM_FIRST_ANOM
                         ? "" : get_tok_str(t->v & ~SYM_FIELD, NULL));
            cstr_printf (&str, e->type.t & VT_UNSIGNED ? "%u," : "%d,",
                         (int)t->enum_val);
        }
        cstr_printf (&str, ";");
        tcc_debug_stabs(s1, str.data, N_LSYM, 0, NULL, 0);
        cstr_free (&str);
    }
    else if ((type & VT_BTYPE) != VT_FUNC) {
        type &= ~VT_STRUCT_MASK;
        for (debug_type = 1;
             debug_type <= sizeof(default_debug) / sizeof(default_debug[0]);
             debug_type++)
            if (default_debug[debug_type - 1].type == type)
                break;
        if (debug_type > sizeof(default_debug) / sizeof(default_debug[0]))
            return;
    }
    if (n > 0)
        cstr_printf (result, "%d=", ++debug_next_type);
    t = s;
    for (;;) {
        type = t->type.t & ~(VT_STORAGE | VT_CONSTANT | VT_VOLATILE);
        if ((type & VT_BTYPE) != VT_BYTE)
            type &= ~VT_DEFSIGN;
        if (type == VT_PTR)
            cstr_printf (result, "%d=*", ++debug_next_type);
        else if (type == (VT_PTR | VT_ARRAY))
            cstr_printf (result, "%d=ar1;0;%d;",
                         ++debug_next_type, t->type.ref->c - 1);
        else if (type == VT_FUNC) {
            cstr_printf (result, "%d=f", ++debug_next_type);
            tcc_get_debug_info (s1, t->type.ref, result);
            return;
        }
        else
            break;
        t = t->type.ref;
    }
    cstr_printf (result, "%d", debug_type);
}

static void tcc_debug_finish (TCCState *s1, struct debug_info *cur)
{
    while (cur) {
        int i;
        struct debug_info *next = cur->next;

        for (i = 0; i < cur->n_sym; i++) {
            struct debug_sym *s = &cur->sym[i];

            if (s->sec)
                put_stabs_r(s1, s->str, s->type, 0, 0, s->value,
                            s->sec, s->sym_index);
            else
                put_stabs(s1, s->str, s->type, 0, 0, s->value);
            tcc_free (s->str);
        }
        tcc_free (cur->sym);
        put_stabn(s1, N_LBRAC, 0, 0, cur->start);
        tcc_debug_finish (s1, cur->child);
        put_stabn(s1, N_RBRAC, 0, 0, cur->end);
        tcc_free (cur);
        cur = next;
    }
}

static void tcc_add_debug_info(TCCState *s1, int param, Sym *s, Sym *e)
{
    CString debug_str;
    if (!s1->do_debug)
        return;
    cstr_new (&debug_str);
    for (; s != e; s = s->prev) {
        if (!s->v || (s->r & VT_VALMASK) != VT_LOCAL)
            continue;
        cstr_reset (&debug_str);
        cstr_printf (&debug_str, "%s:%s", get_tok_str(s->v, NULL), param ? "p" : "");
        tcc_get_debug_info(s1, s, &debug_str);
        tcc_debug_stabs(s1, debug_str.data, param ? N_PSYM : N_LSYM, s->c, NULL, 0);
    }
    cstr_free (&debug_str);
}

/* put function symbol */
static void tcc_debug_funcstart(TCCState *s1, Sym *sym)
{
    CString debug_str;
    BufferedFile *f;
    if (!s1->do_debug)
        return;
    debug_info_root = NULL;
    debug_info = NULL;
    tcc_debug_stabn(s1, N_LBRAC, ind - func_ind);
    if (!(f = put_new_file(s1)))
        return;
    cstr_new (&debug_str);
    cstr_printf(&debug_str, "%s:%c", funcname, sym->type.t & VT_STATIC ? 'f' : 'F');
    tcc_get_debug_info(s1, sym->type.ref, &debug_str);
    put_stabs_r(s1, debug_str.data, N_FUN, 0, f->line_num, 0, cur_text_section, sym->c);
    cstr_free (&debug_str);

    tcc_debug_line(s1);
}

/* put function size */
static void tcc_debug_funcend(TCCState *s1, int size)
{
    if (!s1->do_debug)
        return;
    tcc_debug_stabn(s1, N_RBRAC, size);
    tcc_debug_finish (s1, debug_info_root);
}


static void tcc_debug_extern_sym(TCCState *s1, Sym *sym, int sh_num, int sym_bind, int sym_type)
{
    Section *s;
    CString str;

    if (!s1->do_debug)
        return;
    if (sym_type == STT_FUNC || sym->v >= SYM_FIRST_ANOM)
        return;
    s = s1->sections[sh_num];

    cstr_new (&str);
    cstr_printf (&str, "%s:%c",
        get_tok_str(sym->v, NULL),
        sym_bind == STB_GLOBAL ? 'G' : local_scope ? 'V' : 'S'
        );
    tcc_get_debug_info(s1, sym, &str);
    if (sym_bind == STB_GLOBAL)
        tcc_debug_stabs(s1, str.data, N_GSYM, 0, NULL, 0);
    else
        tcc_debug_stabs(s1, str.data,
            (sym->type.t & VT_STATIC) && data_section == s
            ? N_STSYM : N_LCSYM, 0, s, sym->c);
    cstr_free (&str);
}

static void tcc_debug_typedef(TCCState *s1, Sym *sym)
{
    CString str;

    if (!s1->do_debug)
        return;
    cstr_new (&str);
    cstr_printf (&str, "%s:t",
                 (sym->v & ~SYM_FIELD) >= SYM_FIRST_ANOM
                 ? "" : get_tok_str(sym->v & ~SYM_FIELD, NULL));
    tcc_get_debug_info(s1, sym, &str);
    tcc_debug_stabs(s1, str.data, N_LSYM, 0, NULL, 0);
    cstr_free (&str);
}

/* ------------------------------------------------------------------------- */
/* for section layout see lib/tcov.c */

static void tcc_tcov_block_end(int line);

static void tcc_tcov_block_begin(void)
{
    SValue sv;
    void *ptr;
    unsigned long last_offset = tcov_data.offset;

    tcc_tcov_block_end (0);
    if (tcc_state->test_coverage == 0 || nocode_wanted)
	return;

    if (tcov_data.last_file_name == 0 ||
	strcmp ((const char *)(tcov_section->data + tcov_data.last_file_name),
		file->true_filename) != 0) {
	char wd[1024];
	CString cstr;

	if (tcov_data.last_func_name)
	    section_ptr_add(tcov_section, 1);
	if (tcov_data.last_file_name)
	    section_ptr_add(tcov_section, 1);
	tcov_data.last_func_name = 0;
	cstr_new (&cstr);
	if (file->true_filename[0] == '/') {
	    tcov_data.last_file_name = tcov_section->data_offset;
	    cstr_printf (&cstr, "%s", file->true_filename);
	}
	else {
	    getcwd (wd, sizeof(wd));
	    tcov_data.last_file_name = tcov_section->data_offset + strlen(wd) + 1;
	    cstr_printf (&cstr, "%s/%s", wd, file->true_filename);
	}
	ptr = section_ptr_add(tcov_section, cstr.size + 1);
	strcpy((char *)ptr, cstr.data);
#ifdef _WIN32
        normalize_slashes((char *)ptr);
#endif
	cstr_free (&cstr);
    }
    if (tcov_data.last_func_name == 0 ||
	strcmp ((const char *)(tcov_section->data + tcov_data.last_func_name),
		funcname) != 0) {
	size_t len;

	if (tcov_data.last_func_name)
	    section_ptr_add(tcov_section, 1);
	tcov_data.last_func_name = tcov_section->data_offset;
	len = strlen (funcname);
	ptr = section_ptr_add(tcov_section, len + 1);
	strcpy((char *)ptr, funcname);
	section_ptr_add(tcov_section, -tcov_section->data_offset & 7);
	ptr = section_ptr_add(tcov_section, 8);
	write64le (ptr, file->line_num);
    }
    if (ind == tcov_data.ind && tcov_data.line == file->line_num)
        tcov_data.offset = last_offset;
    else {
        Sym label = {0};
        label.type.t = VT_LLONG | VT_STATIC;

        ptr = section_ptr_add(tcov_section, 16);
        tcov_data.line = file->line_num;
        write64le (ptr, (tcov_data.line << 8) | 0xff);
        put_extern_sym(&label, tcov_section,
		       ((unsigned char *)ptr - tcov_section->data) + 8, 0);
        sv.type = label.type;
        sv.r = VT_SYM | VT_LVAL | VT_CONST;
        sv.r2 = VT_CONST;
        sv.c.i = 0;
        sv.sym = &label;
#if defined TCC_TARGET_I386 || defined TCC_TARGET_X86_64 || \
    defined TCC_TARGET_ARM || defined TCC_TARGET_ARM64 || \
    defined TCC_TARGET_RISCV64 || defined TCC_TARGET_RISCV32
        gen_increment_tcov (&sv);
#else
        vpushv(&sv);
        inc(0, TOK_INC);
        vpop();
#endif
        tcov_data.offset = (unsigned char *)ptr - tcov_section->data;
        tcov_data.ind = ind;
    }
}

static void tcc_tcov_block_end(int line)
{
    if (tcc_state->test_coverage == 0)
	return;
    if (tcov_data.offset) {
	void *ptr = tcov_section->data + tcov_data.offset;
	unsigned long long nline = line ? line : file->line_num;

	write64le (ptr, (read64le (ptr) & 0xfffffffffull) | (nline << 36));
	tcov_data.offset = 0;
    }
}

static void tcc_tcov_check_line(int start)
{
    if (tcc_state->test_coverage == 0)
	return;
    if (tcov_data.line != file->line_num) {
        if ((tcov_data.line + 1) != file->line_num) {
	    tcc_tcov_block_end (tcov_data.line);
	    if (start)
                tcc_tcov_block_begin ();
	}
	else
	    tcov_data.line = file->line_num;
    }
}

static void tcc_tcov_start(void)
{
    if (tcc_state->test_coverage == 0)
	return;
    memset (&tcov_data, 0, sizeof (tcov_data));
    if (tcov_section == NULL) {
        tcov_section = new_section(tcc_state, ".tcov", SHT_PROGBITS,
				   SHF_ALLOC | SHF_WRITE);
	section_ptr_add(tcov_section, 4); // pointer to executable name
    }
}

static void tcc_tcov_end(void)
{
    if (tcc_state->test_coverage == 0)
	return;
    if (tcov_data.last_func_name)
        section_ptr_add(tcov_section, 1);
    if (tcov_data.last_file_name)
        section_ptr_add(tcov_section, 1);
}

/* ------------------------------------------------------------------------- */
>>>>>>> 4f90e219
/* initialize vstack and types.  This must be done also for tcc -E */
ST_FUNC void tccgen_init(TCCState *s1)
{
    vtop = vstack - 1;
    memset(vtop, 0, sizeof *vtop);

    /* define some often used types */
    int_type.t = VT_INT;

    char_type.t = VT_BYTE;
    if (s1->char_is_unsigned)
        char_type.t |= VT_UNSIGNED;
    char_pointer_type = char_type;
    mk_pointer(&char_pointer_type);

    func_old_type.t = VT_FUNC;
    func_old_type.ref = sym_push(SYM_FIELD, &int_type, 0, 0);
    func_old_type.ref->f.func_call = FUNC_CDECL;
    func_old_type.ref->f.func_type = FUNC_OLD;
#ifdef precedence_parser
    init_prec();
#endif
    cstr_new(&initstr);
}

ST_FUNC int tccgen_compile(TCCState *s1)
{
    cur_text_section = NULL;
    funcname = "";
    func_ind = -1;
    anon_sym = SYM_FIRST_ANOM;
    const_wanted = 0;
    nocode_wanted = 0x80000000;
    local_scope = 0;
    debug_modes = (s1->do_debug ? 1 : 0) | s1->test_coverage << 1;

    tcc_debug_start(s1);
    tcc_tcov_start (s1);
#ifdef TCC_TARGET_ARM
    arm_init(s1);
#endif
#ifdef INC_DEBUG
    printf("%s: **** new file\n", file->filename);
#endif
    parse_flags = PARSE_FLAG_PREPROCESS | PARSE_FLAG_TOK_NUM | PARSE_FLAG_TOK_STR;
    next();
    decl(VT_CONST);
    gen_inline_functions(s1);
    check_vstack();
    /* end of translation unit info */
    tcc_debug_end(s1);
    tcc_tcov_end(s1);
    return 0;
}

ST_FUNC void tccgen_finish(TCCState *s1)
{
    cstr_free(&initstr);
    free_inline_functions(s1);
    sym_pop(&global_stack, NULL, 0);
    sym_pop(&local_stack, NULL, 0);
    /* free preprocessor macros */
    free_defines(NULL);
    /* free sym_pools */
    dynarray_reset(&sym_pools, &nb_sym_pools);
    sym_free_first = NULL;
}

/* ------------------------------------------------------------------------- */
ST_FUNC ElfSym *elfsym(Sym *s)
{
  if (!s || !s->c)
    return NULL;
  return &((ElfSym *)symtab_section->data)[s->c];
}

/* apply storage attributes to Elf symbol */
ST_FUNC void update_storage(Sym *sym)
{
    ElfSym *esym;
    int sym_bind, old_sym_bind;

    esym = elfsym(sym);
    if (!esym)
        return;

    if (sym->a.visibility)
        esym->st_other = (esym->st_other & ~ELFW(ST_VISIBILITY)(-1))
            | sym->a.visibility;

    if (sym->type.t & (VT_STATIC | VT_INLINE))
        sym_bind = STB_LOCAL;
    else if (sym->a.weak)
        sym_bind = STB_WEAK;
    else
        sym_bind = STB_GLOBAL;
    old_sym_bind = ELFW(ST_BIND)(esym->st_info);
    if (sym_bind != old_sym_bind) {
        esym->st_info = ELFW(ST_INFO)(sym_bind, ELFW(ST_TYPE)(esym->st_info));
    }

#ifdef TCC_TARGET_PE
    if (sym->a.dllimport)
        esym->st_other |= ST_PE_IMPORT;
    if (sym->a.dllexport)
        esym->st_other |= ST_PE_EXPORT;
#endif

#if 0
    printf("storage %s: bind=%c vis=%d exp=%d imp=%d\n",
        get_tok_str(sym->v, NULL),
        sym_bind == STB_WEAK ? 'w' : sym_bind == STB_LOCAL ? 'l' : 'g',
        sym->a.visibility,
        sym->a.dllexport,
        sym->a.dllimport
        );
#endif
}

/* ------------------------------------------------------------------------- */
/* update sym->c so that it points to an external symbol in section
   'section' with value 'value' */

ST_FUNC void put_extern_sym2(Sym *sym, int sh_num,
                            addr_t value, unsigned long size,
                            int can_add_underscore)
{
    int sym_type, sym_bind, info, other, t;
    ElfSym *esym;
    const char *name;
    char buf1[256];

    if (!sym->c) {
        name = get_tok_str(sym->v, NULL);
        t = sym->type.t;
        if ((t & VT_BTYPE) == VT_FUNC) {
            sym_type = STT_FUNC;
        } else if ((t & VT_BTYPE) == VT_VOID) {
            sym_type = STT_NOTYPE;
            if ((t & (VT_BTYPE|VT_ASM_FUNC)) == VT_ASM_FUNC)
                sym_type = STT_FUNC;
        } else {
            sym_type = STT_OBJECT;
        }
        if (t & (VT_STATIC | VT_INLINE))
            sym_bind = STB_LOCAL;
        else
            sym_bind = STB_GLOBAL;
        other = 0;

#ifdef TCC_TARGET_PE
        if (sym_type == STT_FUNC && sym->type.ref) {
            Sym *ref = sym->type.ref;
            if (ref->a.nodecorate) {
                can_add_underscore = 0;
            }
            if (ref->f.func_call == FUNC_STDCALL && can_add_underscore) {
                sprintf(buf1, "_%s@%d", name, ref->f.func_args * PTR_SIZE);
                name = buf1;
                other |= ST_PE_STDCALL;
                can_add_underscore = 0;
            }
        }
#endif

        if (sym->asm_label) {
            name = get_tok_str(sym->asm_label, NULL);
            can_add_underscore = 0;
        }

        if (tcc_state->leading_underscore && can_add_underscore) {
            buf1[0] = '_';
            pstrcpy(buf1 + 1, sizeof(buf1) - 1, name);
            name = buf1;
        }

        info = ELFW(ST_INFO)(sym_bind, sym_type);
        sym->c = put_elf_sym(symtab_section, value, size, info, other, sh_num, name);

        if (debug_modes)
            tcc_debug_extern_sym(tcc_state, sym, sh_num, sym_bind, sym_type);

    } else {
        esym = elfsym(sym);
        esym->st_value = value;
        esym->st_size = size;
        esym->st_shndx = sh_num;
    }
    update_storage(sym);
}

ST_FUNC void put_extern_sym(Sym *sym, Section *s, addr_t value, unsigned long size)
{
    if (nocode_wanted && (NODATA_WANTED || (s && s == cur_text_section)))
        return;
    put_extern_sym2(sym, s ? s->sh_num : SHN_UNDEF, value, size, 1);
}

/* add a new relocation entry to symbol 'sym' in section 's' */
ST_FUNC void greloca(Section *s, Sym *sym, unsigned long offset, int type,
                     addr_t addend)
{
    int c = 0;

    if (nocode_wanted && s == cur_text_section)
        return;

    if (sym) {
        if (0 == sym->c)
            put_extern_sym(sym, NULL, 0, 0);
        c = sym->c;
    }

    /* now we can add ELF relocation info */
    put_elf_reloca(symtab_section, s, offset, type, c, addend);
}

#if PTR_SIZE == 4
ST_FUNC void greloc(Section *s, Sym *sym, unsigned long offset, int type)
{
    greloca(s, sym, offset, type, 0);
}
#endif

/* ------------------------------------------------------------------------- */
/* symbol allocator */
static Sym *__sym_malloc(void)
{
    Sym *sym_pool, *sym, *last_sym;
    int i;

    sym_pool = tcc_malloc(SYM_POOL_NB * sizeof(Sym));
    dynarray_add(&sym_pools, &nb_sym_pools, sym_pool);

    last_sym = sym_free_first;
    sym = sym_pool;
    for(i = 0; i < SYM_POOL_NB; i++) {
        sym->next = last_sym;
        last_sym = sym;
        sym++;
    }
    sym_free_first = last_sym;
    return last_sym;
}

static inline Sym *sym_malloc(void)
{
    Sym *sym;
#ifndef SYM_DEBUG
    sym = sym_free_first;
    if (!sym)
        sym = __sym_malloc();
    sym_free_first = sym->next;
    return sym;
#else
    sym = tcc_malloc(sizeof(Sym));
    return sym;
#endif
}

ST_INLN void sym_free(Sym *sym)
{
#ifndef SYM_DEBUG
    sym->next = sym_free_first;
    sym_free_first = sym;
#else
    tcc_free(sym);
#endif
}

/* push, without hashing */
ST_FUNC Sym *sym_push2(Sym **ps, int v, int t, int c)
{
    Sym *s;

    s = sym_malloc();
    memset(s, 0, sizeof *s);
    s->v = v;
    s->type.t = t;
    s->c = c;
    /* add in stack */
    s->prev = *ps;
    *ps = s;
    return s;
}

/* find a symbol and return its associated structure. 's' is the top
   of the symbol stack */
ST_FUNC Sym *sym_find2(Sym *s, int v)
{
    while (s) {
        if (s->v == v)
            return s;
        else if (s->v == -1)
            return NULL;
        s = s->prev;
    }
    return NULL;
}

/* structure lookup */
ST_INLN Sym *struct_find(int v)
{
    v -= TOK_IDENT;
    if ((unsigned)v >= (unsigned)(tok_ident - TOK_IDENT))
        return NULL;
    return table_ident[v]->sym_struct;
}

/* find an identifier */
ST_INLN Sym *sym_find(int v)
{
    v -= TOK_IDENT;
    if ((unsigned)v >= (unsigned)(tok_ident - TOK_IDENT))
        return NULL;
    return table_ident[v]->sym_identifier;
}

static int sym_scope(Sym *s)
{
  if (IS_ENUM_VAL (s->type.t))
    return s->type.ref->sym_scope;
  else
    return s->sym_scope;
}

/* push a given symbol on the symbol stack */
ST_FUNC Sym *sym_push(int v, CType *type, int r, int c)
{
    Sym *s, **ps;
    TokenSym *ts;

    if (local_stack)
        ps = &local_stack;
    else
        ps = &global_stack;
    s = sym_push2(ps, v, type->t, c);
    s->type.ref = type->ref;
    s->r = r;
    /* don't record fields or anonymous symbols */
    /* XXX: simplify */
    if (!(v & SYM_FIELD) && (v & ~SYM_STRUCT) < SYM_FIRST_ANOM) {
        /* record symbol in token array */
        ts = table_ident[(v & ~SYM_STRUCT) - TOK_IDENT];
        if (v & SYM_STRUCT)
            ps = &ts->sym_struct;
        else
            ps = &ts->sym_identifier;
        s->prev_tok = *ps;
        *ps = s;
        s->sym_scope = local_scope;
        if (s->prev_tok && sym_scope(s->prev_tok) == s->sym_scope)
            tcc_error("redeclaration of '%s'",
                get_tok_str(v & ~SYM_STRUCT, NULL));
    }
    return s;
}

/* push a global identifier */
ST_FUNC Sym *global_identifier_push(int v, int t, int c)
{
    Sym *s, **ps;
    s = sym_push2(&global_stack, v, t, c);
    s->r = VT_CONST | VT_SYM;
    /* don't record anonymous symbol */
    if (v < SYM_FIRST_ANOM) {
        ps = &table_ident[v - TOK_IDENT]->sym_identifier;
        /* modify the top most local identifier, so that sym_identifier will
           point to 's' when popped; happens when called from inline asm */
        while (*ps != NULL && (*ps)->sym_scope)
            ps = &(*ps)->prev_tok;
        s->prev_tok = *ps;
        *ps = s;
    }
    return s;
}

/* pop symbols until top reaches 'b'.  If KEEP is non-zero don't really
   pop them yet from the list, but do remove them from the token array.  */
ST_FUNC void sym_pop(Sym **ptop, Sym *b, int keep)
{
    Sym *s, *ss, **ps;
    TokenSym *ts;
    int v;

    s = *ptop;
    while(s != b) {
        ss = s->prev;
        v = s->v;
        /* remove symbol in token array */
        /* XXX: simplify */
        if (!(v & SYM_FIELD) && (v & ~SYM_STRUCT) < SYM_FIRST_ANOM) {
            ts = table_ident[(v & ~SYM_STRUCT) - TOK_IDENT];
            if (v & SYM_STRUCT)
                ps = &ts->sym_struct;
            else
                ps = &ts->sym_identifier;
            *ps = s->prev_tok;
        }
	if (!keep)
	    sym_free(s);
        s = ss;
    }
    if (!keep)
	*ptop = b;
}

/* ------------------------------------------------------------------------- */
static void vcheck_cmp(void)
{
    /* cannot let cpu flags if other instruction are generated. Also
       avoid leaving VT_JMP anywhere except on the top of the stack
       because it would complicate the code generator.

       Don't do this when nocode_wanted.  vtop might come from
       !nocode_wanted regions (see 88_codeopt.c) and transforming
       it to a register without actually generating code is wrong
       as their value might still be used for real.  All values
       we push under nocode_wanted will eventually be popped
       again, so that the VT_CMP/VT_JMP value will be in vtop
       when code is unsuppressed again. */

    if (vtop->r == VT_CMP && !nocode_wanted)
        gv(RC_INT);
}

static void vsetc(CType *type, int r, CValue *vc)
{
    if (vtop >= vstack + (VSTACK_SIZE - 1))
        tcc_error("memory full (vstack)");
    vcheck_cmp();
    vtop++;
    vtop->type = *type;
    vtop->r = r;
    vtop->r2 = VT_CONST;
    vtop->c = *vc;
    vtop->sym = NULL;
}

ST_FUNC void vswap(void)
{
    SValue tmp;

    vcheck_cmp();
    tmp = vtop[0];
    vtop[0] = vtop[-1];
    vtop[-1] = tmp;
}

/* pop stack value */
ST_FUNC void vpop(void)
{
    int v;
    v = vtop->r & VT_VALMASK;
#if defined(TCC_TARGET_I386) || defined(TCC_TARGET_X86_64)
    /* for x86, we need to pop the FP stack */
    if (v == TREG_ST0) {
        o(0xd8dd); /* fstp %st(0) */
    } else
#endif
    if (v == VT_CMP) {
        /* need to put correct jump if && or || without test */
        gsym(vtop->jtrue);
        gsym(vtop->jfalse);
    }
    vtop--;
}

/* push constant of type "type" with useless value */
static void vpush(CType *type)
{
    vset(type, VT_CONST, 0);
}

/* push arbitrary 64bit constant */
static void vpush64(int ty, unsigned long long v)
{
    CValue cval;
    CType ctype;
    ctype.t = ty;
    ctype.ref = NULL;
    cval.i = v;
    vsetc(&ctype, VT_CONST, &cval);
}

/* push integer constant */
ST_FUNC void vpushi(int v)
{
    vpush64(VT_INT, v);
}

/* push a pointer sized constant */
static void vpushs(addr_t v)
{
    vpush64(VT_SIZE_T, v);
}

/* push long long constant */
static inline void vpushll(long long v)
{
    vpush64(VT_LLONG, v);
}

ST_FUNC void vset(CType *type, int r, int v)
{
    CValue cval;
    cval.i = v;
    vsetc(type, r, &cval);
}

static void vseti(int r, int v)
{
    CType type;
    type.t = VT_INT;
    type.ref = NULL;
    vset(&type, r, v);
}

ST_FUNC void vpushv(SValue *v)
{
    if (vtop >= vstack + (VSTACK_SIZE - 1))
        tcc_error("memory full (vstack)");
    vtop++;
    *vtop = *v;
}

static void vdup(void)
{
    vpushv(vtop);
}

/* rotate n first stack elements to the bottom
   I1 ... In -> I2 ... In I1 [top is right]
*/
ST_FUNC void vrotb(int n)
{
    int i;
    SValue tmp;

    vcheck_cmp();
    tmp = vtop[-n + 1];
    for(i=-n+1;i!=0;i++)
        vtop[i] = vtop[i+1];
    vtop[0] = tmp;
}

/* rotate the n elements before entry e towards the top
   I1 ... In ... -> In I1 ... I(n-1) ... [top is right]
 */
ST_FUNC void vrote(SValue *e, int n)
{
    int i;
    SValue tmp;

    vcheck_cmp();
    tmp = *e;
    for(i = 0;i < n - 1; i++)
        e[-i] = e[-i - 1];
    e[-n + 1] = tmp;
}

/* rotate n first stack elements to the top
   I1 ... In -> In I1 ... I(n-1)  [top is right]
 */
ST_FUNC void vrott(int n)
{
    vrote(vtop, n);
}

/* ------------------------------------------------------------------------- */
/* vtop->r = VT_CMP means CPU-flags have been set from comparison or test. */

/* called from generators to set the result from relational ops  */
ST_FUNC void vset_VT_CMP(int op)
{
    vtop->r = VT_CMP;
    vtop->cmp_op = op;
    vtop->jfalse = 0;
    vtop->jtrue = 0;
}

/* called once before asking generators to load VT_CMP to a register */
static void vset_VT_JMP(void)
{
    int op = vtop->cmp_op;

    if (vtop->jtrue || vtop->jfalse) {
        /* we need to jump to 'mov $0,%R' or 'mov $1,%R' */
        int inv = op & (op < 2); /* small optimization */
        vseti(VT_JMP+inv, gvtst(inv, 0));
    } else {
        /* otherwise convert flags (rsp. 0/1) to register */
        vtop->c.i = op;
        if (op < 2) /* doesn't seem to happen */
            vtop->r = VT_CONST;
    }
}

/* Set CPU Flags, doesn't yet jump */
static void gvtst_set(int inv, int t)
{
    int *p;

    if (vtop->r != VT_CMP) {
        vpushi(0);
        gen_op(TOK_NE);
        if (vtop->r != VT_CMP) /* must be VT_CONST then */
            vset_VT_CMP(vtop->c.i != 0);
    }

    p = inv ? &vtop->jfalse : &vtop->jtrue;
    *p = gjmp_append(*p, t);
}

/* Generate value test
 *
 * Generate a test for any value (jump, comparison and integers) */
static int gvtst(int inv, int t)
{
    int op, x, u;

    gvtst_set(inv, t);
    t = vtop->jtrue, u = vtop->jfalse;
    if (inv)
        x = u, u = t, t = x;
    op = vtop->cmp_op;

    /* jump to the wanted target */
    if (op > 1)
        t = gjmp_cond(op ^ inv, t);
    else if (op != inv)
        t = gjmp(t);
    /* resolve complementary jumps to here */
    gsym(u);

    vtop--;
    return t;
}

/* generate a zero or nozero test */
static void gen_test_zero(int op)
{
    if (vtop->r == VT_CMP) {
        int j;
        if (op == TOK_EQ) {
            j = vtop->jfalse;
            vtop->jfalse = vtop->jtrue;
            vtop->jtrue = j;
            vtop->cmp_op ^= 1;
        }
    } else {
        vpushi(0);
        gen_op(op);
    }
}

/* ------------------------------------------------------------------------- */
/* push a symbol value of TYPE */
ST_FUNC void vpushsym(CType *type, Sym *sym)
{
    CValue cval;
    cval.i = 0;
    vsetc(type, VT_CONST | VT_SYM, &cval);
    vtop->sym = sym;
}

/* Return a static symbol pointing to a section */
ST_FUNC Sym *get_sym_ref(CType *type, Section *sec, unsigned long offset, unsigned long size)
{
    int v;
    Sym *sym;

    v = anon_sym++;
    sym = sym_push(v, type, VT_CONST | VT_SYM, 0);
    sym->type.t |= VT_STATIC;
    put_extern_sym(sym, sec, offset, size);
    return sym;
}

/* push a reference to a section offset by adding a dummy symbol */
static void vpush_ref(CType *type, Section *sec, unsigned long offset, unsigned long size)
{
    vpushsym(type, get_sym_ref(type, sec, offset, size));  
}

/* define a new external reference to a symbol 'v' of type 'u' */
ST_FUNC Sym *external_global_sym(int v, CType *type)
{
    Sym *s;

    s = sym_find(v);
    if (!s) {
        /* push forward reference */
        s = global_identifier_push(v, type->t | VT_EXTERN, 0);
        s->type.ref = type->ref;
    } else if (IS_ASM_SYM(s)) {
        s->type.t = type->t | (s->type.t & VT_EXTERN);
        s->type.ref = type->ref;
        update_storage(s);
    }
    return s;
}

/* create an external reference with no specific type similar to asm labels.
   This avoids type conflicts if the symbol is used from C too */
ST_FUNC Sym *external_helper_sym(int v)
{
    CType ct = { VT_ASM_FUNC, NULL };
    return external_global_sym(v, &ct);
}

/* push a reference to an helper function (such as memmove) */
ST_FUNC void vpush_helper_func(int v)
{
    vpushsym(&func_old_type, external_helper_sym(v));
}

/* Merge symbol attributes.  */
static void merge_symattr(struct SymAttr *sa, struct SymAttr *sa1)
{
    if (sa1->aligned && !sa->aligned)
      sa->aligned = sa1->aligned;
    sa->packed |= sa1->packed;
    sa->weak |= sa1->weak;
    if (sa1->visibility != STV_DEFAULT) {
	int vis = sa->visibility;
	if (vis == STV_DEFAULT
	    || vis > sa1->visibility)
	  vis = sa1->visibility;
	sa->visibility = vis;
    }
    sa->dllexport |= sa1->dllexport;
    sa->nodecorate |= sa1->nodecorate;
    sa->dllimport |= sa1->dllimport;
}

/* Merge function attributes.  */
static void merge_funcattr(struct FuncAttr *fa, struct FuncAttr *fa1)
{
    if (fa1->func_call && !fa->func_call)
      fa->func_call = fa1->func_call;
    if (fa1->func_type && !fa->func_type)
      fa->func_type = fa1->func_type;
    if (fa1->func_args && !fa->func_args)
      fa->func_args = fa1->func_args;
    if (fa1->func_noreturn)
      fa->func_noreturn = 1;
    if (fa1->func_ctor)
      fa->func_ctor = 1;
    if (fa1->func_dtor)
      fa->func_dtor = 1;
}

/* Merge attributes.  */
static void merge_attr(AttributeDef *ad, AttributeDef *ad1)
{
    merge_symattr(&ad->a, &ad1->a);
    merge_funcattr(&ad->f, &ad1->f);

    if (ad1->section)
      ad->section = ad1->section;
    if (ad1->alias_target)
      ad->alias_target = ad1->alias_target;
    if (ad1->asm_label)
      ad->asm_label = ad1->asm_label;
    if (ad1->attr_mode)
      ad->attr_mode = ad1->attr_mode;
}

/* Merge some type attributes.  */
static void patch_type(Sym *sym, CType *type)
{
    if (!(type->t & VT_EXTERN) || IS_ENUM_VAL(sym->type.t)) {
        if (!(sym->type.t & VT_EXTERN))
            tcc_error("redefinition of '%s'", get_tok_str(sym->v, NULL));
        sym->type.t &= ~VT_EXTERN;
    }

    if (IS_ASM_SYM(sym)) {
        /* stay static if both are static */
        sym->type.t = type->t & (sym->type.t | ~VT_STATIC);
        sym->type.ref = type->ref;
    }

    if (!is_compatible_types(&sym->type, type)) {
        tcc_error("incompatible types for redefinition of '%s'",
                  get_tok_str(sym->v, NULL));

    } else if ((sym->type.t & VT_BTYPE) == VT_FUNC) {
        int static_proto = sym->type.t & VT_STATIC;
        /* warn if static follows non-static function declaration */
        if ((type->t & VT_STATIC) && !static_proto
            /* XXX this test for inline shouldn't be here.  Until we
               implement gnu-inline mode again it silences a warning for
               mingw caused by our workarounds.  */
            && !((type->t | sym->type.t) & VT_INLINE))
            tcc_warning("static storage ignored for redefinition of '%s'",
                get_tok_str(sym->v, NULL));

        /* set 'inline' if both agree or if one has static */
        if ((type->t | sym->type.t) & VT_INLINE) {
            if (!((type->t ^ sym->type.t) & VT_INLINE)
             || ((type->t | sym->type.t) & VT_STATIC))
                static_proto |= VT_INLINE;
        }

        if (0 == (type->t & VT_EXTERN)) {
            struct FuncAttr f = sym->type.ref->f;
            /* put complete type, use static from prototype */
            sym->type.t = (type->t & ~(VT_STATIC|VT_INLINE)) | static_proto;
            sym->type.ref = type->ref;
            merge_funcattr(&sym->type.ref->f, &f);
        } else {
            sym->type.t &= ~VT_INLINE | static_proto;
        }

        if (sym->type.ref->f.func_type == FUNC_OLD
             && type->ref->f.func_type != FUNC_OLD) {
            sym->type.ref = type->ref;
        }

    } else {
        if ((sym->type.t & VT_ARRAY) && type->ref->c >= 0) {
            /* set array size if it was omitted in extern declaration */
            sym->type.ref->c = type->ref->c;
        }
        if ((type->t ^ sym->type.t) & VT_STATIC)
            tcc_warning("storage mismatch for redefinition of '%s'",
                get_tok_str(sym->v, NULL));
    }
}

/* Merge some storage attributes.  */
static void patch_storage(Sym *sym, AttributeDef *ad, CType *type)
{
    if (type)
        patch_type(sym, type);

#ifdef TCC_TARGET_PE
    if (sym->a.dllimport != ad->a.dllimport)
        tcc_error("incompatible dll linkage for redefinition of '%s'",
            get_tok_str(sym->v, NULL));
#endif
    merge_symattr(&sym->a, &ad->a);
    if (ad->asm_label)
        sym->asm_label = ad->asm_label;
    update_storage(sym);
}

/* copy sym to other stack */
static Sym *sym_copy(Sym *s0, Sym **ps)
{
    Sym *s;
    s = sym_malloc(), *s = *s0;
    s->prev = *ps, *ps = s;
    if (s->v < SYM_FIRST_ANOM) {
        ps = &table_ident[s->v - TOK_IDENT]->sym_identifier;
        s->prev_tok = *ps, *ps = s;
    }
    return s;
}

/* copy s->type.ref to stack 'ps' for VT_FUNC and VT_PTR */
static void sym_copy_ref(Sym *s, Sym **ps)
{
    int bt = s->type.t & VT_BTYPE;
    if (bt == VT_FUNC || bt == VT_PTR || (bt == VT_STRUCT && s->sym_scope)) {
        Sym **sp = &s->type.ref;
        for (s = *sp, *sp = NULL; s; s = s->next) {
            Sym *s2 = sym_copy(s, ps);
            sp = &(*sp = s2)->next;
            sym_copy_ref(s2, ps);
        }
    }
}

/* define a new external reference to a symbol 'v' */
static Sym *external_sym(int v, CType *type, int r, AttributeDef *ad)
{
    Sym *s;

    /* look for global symbol */
    s = sym_find(v);
    while (s && s->sym_scope)
        s = s->prev_tok;

    if (!s) {
        /* push forward reference */
        s = global_identifier_push(v, type->t, 0);
        s->r |= r;
        s->a = ad->a;
        s->asm_label = ad->asm_label;
        s->type.ref = type->ref;
        /* copy type to the global stack */
        if (local_stack)
            sym_copy_ref(s, &global_stack);
    } else {
        patch_storage(s, ad, type);
    }
    /* push variables on local_stack if any */
    if (local_stack && (s->type.t & VT_BTYPE) != VT_FUNC)
        s = sym_copy(s, &local_stack);
    return s;
}

/* save registers up to (vtop - n) stack entry */
ST_FUNC void save_regs(int n)
{
    SValue *p, *p1;
    for(p = vstack, p1 = vtop - n; p <= p1; p++)
        save_reg(p->r);
}

/* save r to the memory stack, and mark it as being free */
ST_FUNC void save_reg(int r)
{
    save_reg_upstack(r, 0);
}

/* save r to the memory stack, and mark it as being free,
   if seen up to (vtop - n) stack entry */
ST_FUNC void save_reg_upstack(int r, int n)
{
    int l, size, align, bt;
    SValue *p, *p1, sv;

    if ((r &= VT_VALMASK) >= VT_CONST)
        return;
    if (nocode_wanted)
        return;
    l = 0;
    for(p = vstack, p1 = vtop - n; p <= p1; p++) {
        if ((p->r & VT_VALMASK) == r || p->r2 == r) {
            /* must save value on stack if not already done */
            if (!l) {
                bt = p->type.t & VT_BTYPE;
                if (bt == VT_VOID)
                    continue;
                if ((p->r & VT_LVAL) || bt == VT_FUNC)
                    bt = VT_PTR;
                sv.type.t = bt;
                size = type_size(&sv.type, &align);
                l = get_temp_local_var(size,align);
                sv.r = VT_LOCAL | VT_LVAL;
                sv.c.i = l;
                store(p->r & VT_VALMASK, &sv);
#if defined(TCC_TARGET_I386) || defined(TCC_TARGET_X86_64)
                /* x86 specific: need to pop fp register ST0 if saved */
                if (r == TREG_ST0) {
                    o(0xd8dd); /* fstp %st(0) */
                }
#endif
                /* special long long case */
                if (p->r2 < VT_CONST && USING_TWO_WORDS(bt)) {
                    sv.c.i += PTR_SIZE;
                    store(p->r2, &sv);
                }
            }
            /* mark that stack entry as being saved on the stack */
            if (p->r & VT_LVAL) {
                /* also clear the bounded flag because the
                   relocation address of the function was stored in
                   p->c.i */
                p->r = (p->r & ~(VT_VALMASK | VT_BOUNDED)) | VT_LLOCAL;
            } else {
                p->r = VT_LVAL | VT_LOCAL;
            }
            p->sym = NULL;
            p->r2 = VT_CONST;
            p->c.i = l;
        }
    }
}

#ifdef TCC_TARGET_ARM
/* find a register of class 'rc2' with at most one reference on stack.
 * If none, call get_reg(rc) */
ST_FUNC int get_reg_ex(int rc, int rc2)
{
    int r;
    SValue *p;
    
    for(r=0;r<NB_REGS;r++) {
        if (reg_classes[r] & rc2) {
            int n;
            n=0;
            for(p = vstack; p <= vtop; p++) {
                if ((p->r & VT_VALMASK) == r ||
                    p->r2 == r)
                    n++;
            }
            if (n <= 1)
                return r;
        }
    }
    return get_reg(rc);
}
#endif

/* find a free register of class 'rc'. If none, save one register */
ST_FUNC int get_reg(int rc)
{
    int r;
    SValue *p;

    /* find a free register */
    for(r=0;r<NB_REGS;r++) {
        if (reg_classes[r] & rc) {
            if (nocode_wanted)
                return r;
            for(p=vstack;p<=vtop;p++) {
                if ((p->r & VT_VALMASK) == r ||
                    p->r2 == r)
                    goto notfound;
            }
            return r;
        }
    notfound: ;
    }
    
    /* no register left : free the first one on the stack (VERY
       IMPORTANT to start from the bottom to ensure that we don't
       spill registers used in gen_opi()) */
    for(p=vstack;p<=vtop;p++) {
        /* look at second register (if long long) */
        r = p->r2;
        if (r < VT_CONST && (reg_classes[r] & rc))
            goto save_found;
        r = p->r & VT_VALMASK;
        if (r < VT_CONST && (reg_classes[r] & rc)) {
        save_found:
            save_reg(r);
            return r;
        }
    }
    /* Should never comes here */
    return -1;
}

/* find a free temporary local variable (return the offset on stack) match the size and align. If none, add new temporary stack variable*/
static int get_temp_local_var(int size,int align){
	int i;
	struct temp_local_variable *temp_var;
	int found_var;
	SValue *p;
	int r;
	char free;
	char found;
	found=0;
	for(i=0;i<nb_temp_local_vars;i++){
		temp_var=&arr_temp_local_vars[i];
		if(temp_var->size<size||align!=temp_var->align){
			continue;
		}
		/*check if temp_var is free*/
		free=1;
		for(p=vstack;p<=vtop;p++) {
			r=p->r&VT_VALMASK;
			if(r==VT_LOCAL||r==VT_LLOCAL){
				if(p->c.i==temp_var->location){
					free=0;
					break;
				}
			}
		}
		if(free){
			found_var=temp_var->location;
			found=1;
			break;
		}
	}
	if(!found){
		loc = (loc - size) & -align;
		if(nb_temp_local_vars<MAX_TEMP_LOCAL_VARIABLE_NUMBER){
			temp_var=&arr_temp_local_vars[i];
			temp_var->location=loc;
			temp_var->size=size;
			temp_var->align=align;
			nb_temp_local_vars++;
		}
		found_var=loc;
	}
	return found_var;
}

static void clear_temp_local_var_list(){
	nb_temp_local_vars=0;
}

/* move register 's' (of type 't') to 'r', and flush previous value of r to memory
   if needed */
static void move_reg(int r, int s, int t)
{
    SValue sv;

    if (r != s) {
        save_reg(r);
        sv.type.t = t;
        sv.type.ref = NULL;
        sv.r = s;
        sv.c.i = 0;
        load(r, &sv);
    }
}

/* get address of vtop (vtop MUST BE an lvalue) */
ST_FUNC void gaddrof(void)
{
    vtop->r &= ~VT_LVAL;
    /* tricky: if saved lvalue, then we can go back to lvalue */
    if ((vtop->r & VT_VALMASK) == VT_LLOCAL)
        vtop->r = (vtop->r & ~VT_VALMASK) | VT_LOCAL | VT_LVAL;
}

#ifdef CONFIG_TCC_BCHECK
/* generate a bounded pointer addition */
static void gen_bounded_ptr_add(void)
{
    int save = (vtop[-1].r & VT_VALMASK) == VT_LOCAL;
    if (save) {
      vpushv(&vtop[-1]);
      vrott(3);
    }
    vpush_helper_func(TOK___bound_ptr_add);
    vrott(3);
    gfunc_call(2);
    vtop -= save;
    vpushi(0);
    /* returned pointer is in REG_IRET */
    vtop->r = REG_IRET | VT_BOUNDED;
    if (nocode_wanted)
        return;
    /* relocation offset of the bounding function call point */
    vtop->c.i = (cur_text_section->reloc->data_offset - sizeof(ElfW_Rel));
}

/* patch pointer addition in vtop so that pointer dereferencing is
   also tested */
static void gen_bounded_ptr_deref(void)
{
    addr_t func;
    int size, align;
    ElfW_Rel *rel;
    Sym *sym;

    if (nocode_wanted)
        return;

    size = type_size(&vtop->type, &align);
    switch(size) {
    case  1: func = TOK___bound_ptr_indir1; break;
    case  2: func = TOK___bound_ptr_indir2; break;
    case  4: func = TOK___bound_ptr_indir4; break;
    case  8: func = TOK___bound_ptr_indir8; break;
    case 12: func = TOK___bound_ptr_indir12; break;
    case 16: func = TOK___bound_ptr_indir16; break;
    default:
        /* may happen with struct member access */
        return;
    }
    sym = external_helper_sym(func);
    if (!sym->c)
        put_extern_sym(sym, NULL, 0, 0);
    /* patch relocation */
    /* XXX: find a better solution ? */
    rel = (ElfW_Rel *)(cur_text_section->reloc->data + vtop->c.i);
    rel->r_info = ELFW(R_INFO)(sym->c, ELFW(R_TYPE)(rel->r_info));
}

/* generate lvalue bound code */
static void gbound(void)
{
    CType type1;

    vtop->r &= ~VT_MUSTBOUND;
    /* if lvalue, then use checking code before dereferencing */
    if (vtop->r & VT_LVAL) {
        /* if not VT_BOUNDED value, then make one */
        if (!(vtop->r & VT_BOUNDED)) {
            /* must save type because we must set it to int to get pointer */
            type1 = vtop->type;
            vtop->type.t = VT_PTR;
            gaddrof();
            vpushi(0);
            gen_bounded_ptr_add();
            vtop->r |= VT_LVAL;
            vtop->type = type1;
        }
        /* then check for dereferencing */
        gen_bounded_ptr_deref();
    }
}

/* we need to call __bound_ptr_add before we start to load function
   args into registers */
ST_FUNC void gbound_args(int nb_args)
{
    int i, v;
    SValue *sv;

    for (i = 1; i <= nb_args; ++i)
        if (vtop[1 - i].r & VT_MUSTBOUND) {
            vrotb(i);
            gbound();
            vrott(i);
        }

    sv = vtop - nb_args;
    if (sv->r & VT_SYM) {
        v = sv->sym->v;
        if (v == TOK_setjmp
          || v == TOK__setjmp
#ifndef TCC_TARGET_PE
          || v == TOK_sigsetjmp
          || v == TOK___sigsetjmp
#endif
          ) {
            vpush_helper_func(TOK___bound_setjmp);
            vpushv(sv + 1);
            gfunc_call(1);
            func_bound_add_epilog = 1;
        }
#if defined TCC_TARGET_I386 || defined TCC_TARGET_X86_64
        if (v == TOK_alloca)
            func_bound_add_epilog = 1;
#endif
#if TARGETOS_NetBSD
        if (v == TOK_longjmp) /* undo rename to __longjmp14 */
            sv->sym->asm_label = TOK___bound_longjmp;
#endif
    }
}

/* Add bounds for local symbols from S to E (via ->prev) */
static void add_local_bounds(Sym *s, Sym *e)
{
    for (; s != e; s = s->prev) {
        if (!s->v || (s->r & VT_VALMASK) != VT_LOCAL)
          continue;
        /* Add arrays/structs/unions because we always take address */
        if ((s->type.t & VT_ARRAY)
            || (s->type.t & VT_BTYPE) == VT_STRUCT
            || s->a.addrtaken) {
            /* add local bound info */
            int align, size = type_size(&s->type, &align);
            addr_t *bounds_ptr = section_ptr_add(lbounds_section,
                                                 2 * sizeof(addr_t));
            bounds_ptr[0] = s->c;
            bounds_ptr[1] = size;
        }
    }
}
#endif

/* Wrapper around sym_pop, that potentially also registers local bounds.  */
static void pop_local_syms(Sym *b, int keep)
{
#ifdef CONFIG_TCC_BCHECK
    if (tcc_state->do_bounds_check && !keep && (local_scope || !func_var))
        add_local_bounds(local_stack, b);
#endif
    if (debug_modes)
        tcc_add_debug_info (tcc_state, !local_scope, local_stack, b);
    sym_pop(&local_stack, b, keep);
}

static void incr_bf_adr(int o)
{
    vtop->type = char_pointer_type;
    gaddrof();
    vpushs(o);
    gen_op('+');
    vtop->type.t = VT_BYTE | VT_UNSIGNED;
    vtop->r |= VT_LVAL;
}

/* single-byte load mode for packed or otherwise unaligned bitfields */
static void load_packed_bf(CType *type, int bit_pos, int bit_size)
{
    int n, o, bits;
    save_reg_upstack(vtop->r, 1);
    vpush64(type->t & VT_BTYPE, 0); // B X
    bits = 0, o = bit_pos >> 3, bit_pos &= 7;
    do {
        vswap(); // X B
        incr_bf_adr(o);
        vdup(); // X B B
        n = 8 - bit_pos;
        if (n > bit_size)
            n = bit_size;
        if (bit_pos)
            vpushi(bit_pos), gen_op(TOK_SHR), bit_pos = 0; // X B Y
        if (n < 8)
            vpushi((1 << n) - 1), gen_op('&');
        gen_cast(type);
        if (bits)
            vpushi(bits), gen_op(TOK_SHL);
        vrotb(3); // B Y X
        gen_op('|'); // B X
        bits += n, bit_size -= n, o = 1;
    } while (bit_size);
    vswap(), vpop();
    if (!(type->t & VT_UNSIGNED)) {
        n = ((type->t & VT_BTYPE) == VT_LLONG ? 64 : 32) - bits;
        vpushi(n), gen_op(TOK_SHL);
        vpushi(n), gen_op(TOK_SAR);
    }
}

/* single-byte store mode for packed or otherwise unaligned bitfields */
static void store_packed_bf(int bit_pos, int bit_size)
{
    int bits, n, o, m, c;
    c = (vtop->r & (VT_VALMASK | VT_LVAL | VT_SYM)) == VT_CONST;
    vswap(); // X B
    save_reg_upstack(vtop->r, 1);
    bits = 0, o = bit_pos >> 3, bit_pos &= 7;
    do {
        incr_bf_adr(o); // X B
        vswap(); //B X
        c ? vdup() : gv_dup(); // B V X
        vrott(3); // X B V
        if (bits)
            vpushi(bits), gen_op(TOK_SHR);
        if (bit_pos)
            vpushi(bit_pos), gen_op(TOK_SHL);
        n = 8 - bit_pos;
        if (n > bit_size)
            n = bit_size;
        if (n < 8) {
            m = ((1 << n) - 1) << bit_pos;
            vpushi(m), gen_op('&'); // X B V1
            vpushv(vtop-1); // X B V1 B
            vpushi(m & 0x80 ? ~m & 0x7f : ~m);
            gen_op('&'); // X B V1 B1
            gen_op('|'); // X B V2
        }
        vdup(), vtop[-1] = vtop[-2]; // X B B V2
        vstore(), vpop(); // X B
        bits += n, bit_size -= n, bit_pos = 0, o = 1;
    } while (bit_size);
    vpop(), vpop();
}

static int adjust_bf(SValue *sv, int bit_pos, int bit_size)
{
    int t;
    if (0 == sv->type.ref)
        return 0;
    t = sv->type.ref->auxtype;
    if (t != -1 && t != VT_STRUCT) {
        sv->type.t = (sv->type.t & ~(VT_BTYPE | VT_LONG)) | t;
        sv->r |= VT_LVAL;
    }
    return t;
}

/* store vtop a register belonging to class 'rc'. lvalues are
   converted to values. Cannot be used if cannot be converted to
   register value (such as structures). */
ST_FUNC int gv(int rc)
{
    int r, r2, r_ok, r2_ok, rc2, bt;
    int bit_pos, bit_size, size, align;

    /* NOTE: get_reg can modify vstack[] */
    if (vtop->type.t & VT_BITFIELD) {
        CType type;

        bit_pos = BIT_POS(vtop->type.t);
        bit_size = BIT_SIZE(vtop->type.t);
        /* remove bit field info to avoid loops */
        vtop->type.t &= ~VT_STRUCT_MASK;

        type.ref = NULL;
        type.t = vtop->type.t & VT_UNSIGNED;
        if ((vtop->type.t & VT_BTYPE) == VT_BOOL)
            type.t |= VT_UNSIGNED;

        r = adjust_bf(vtop, bit_pos, bit_size);

        if ((vtop->type.t & VT_BTYPE) == VT_LLONG)
            type.t |= VT_LLONG;
        else
            type.t |= VT_INT;

        if (r == VT_STRUCT) {
            load_packed_bf(&type, bit_pos, bit_size);
        } else {
            int bits = (type.t & VT_BTYPE) == VT_LLONG ? 64 : 32;
            /* cast to int to propagate signedness in following ops */
            gen_cast(&type);
            /* generate shifts */
            vpushi(bits - (bit_pos + bit_size));
            gen_op(TOK_SHL);
            vpushi(bits - bit_size);
            /* NOTE: transformed to SHR if unsigned */
            gen_op(TOK_SAR);
        }
        r = gv(rc);
    } else {
        if (is_float(vtop->type.t) && 
            (vtop->r & (VT_VALMASK | VT_LVAL)) == VT_CONST) {
            /* CPUs usually cannot use float constants, so we store them
               generically in data segment */
            init_params p = { rodata_section };
            unsigned long offset;
            size = type_size(&vtop->type, &align);
            if (NODATA_WANTED)
                size = 0, align = 1;
            offset = section_add(p.sec, size, align);
            vpush_ref(&vtop->type, p.sec, offset, size);
	    vswap();
	    init_putv(&p, &vtop->type, offset);
	    vtop->r |= VT_LVAL;
        }
#ifdef CONFIG_TCC_BCHECK
        if (vtop->r & VT_MUSTBOUND) 
            gbound();
#endif

        bt = vtop->type.t & VT_BTYPE;

#ifdef TCC_TARGET_RISCV64
        /* XXX mega hack */
        if (bt == VT_LDOUBLE && rc == RC_FLOAT)
          rc = RC_INT;
#endif
        rc2 = RC2_TYPE(bt, rc);

        /* need to reload if:
           - constant
           - lvalue (need to dereference pointer)
           - already a register, but not in the right class */
        r = vtop->r & VT_VALMASK;
        r_ok = !(vtop->r & VT_LVAL) && (r < VT_CONST) && (reg_classes[r] & rc);
        r2_ok = !rc2 || ((vtop->r2 < VT_CONST) && (reg_classes[vtop->r2] & rc2));

        if (!r_ok || !r2_ok) {
            if (!r_ok)
                r = get_reg(rc);
            if (rc2) {
                int load_type = (bt == VT_QFLOAT) ? VT_DOUBLE : VT_PTRDIFF_T;
                int original_type = vtop->type.t;

                /* two register type load :
                   expand to two words temporarily */
                if ((vtop->r & (VT_VALMASK | VT_LVAL)) == VT_CONST) {
                    /* load constant */
                    unsigned long long ll = vtop->c.i;
                    vtop->c.i = ll; /* first word */
                    load(r, vtop);
                    vtop->r = r; /* save register value */
                    vpushi(ll >> 32); /* second word */
                } else if (vtop->r & VT_LVAL) {
                    /* We do not want to modifier the long long pointer here.
                       So we save any other instances down the stack */
                    save_reg_upstack(vtop->r, 1);
                    /* load from memory */
                    vtop->type.t = load_type;
                    load(r, vtop);
                    vdup();
                    vtop[-1].r = r; /* save register value */
                    /* increment pointer to get second word */
                    vtop->type.t = VT_PTRDIFF_T;
                    gaddrof();
                    vpushs(PTR_SIZE);
                    gen_op('+');
                    vtop->r |= VT_LVAL;
                    vtop->type.t = load_type;
                } else {
                    /* move registers */
                    if (!r_ok)
                        load(r, vtop);
                    if (r2_ok && vtop->r2 < VT_CONST)
                        goto done;
                    vdup();
                    vtop[-1].r = r; /* save register value */
                    vtop->r = vtop[-1].r2;
                }
                /* Allocate second register. Here we rely on the fact that
                   get_reg() tries first to free r2 of an SValue. */
                r2 = get_reg(rc2);
                load(r2, vtop);
                vpop();
                /* write second register */
                vtop->r2 = r2;
            done:
                vtop->type.t = original_type;
            } else {
                if (vtop->r == VT_CMP)
                    vset_VT_JMP();
                /* one register type load */
                load(r, vtop);
            }
        }
        vtop->r = r;
#ifdef TCC_TARGET_C67
        /* uses register pairs for doubles */
        if (bt == VT_DOUBLE)
            vtop->r2 = r+1;
#endif
    }
    return r;
}

/* generate vtop[-1] and vtop[0] in resp. classes rc1 and rc2 */
ST_FUNC void gv2(int rc1, int rc2)
{
    /* generate more generic register first. But VT_JMP or VT_CMP
       values must be generated first in all cases to avoid possible
       reload errors */
    if (vtop->r != VT_CMP && rc1 <= rc2) {
        vswap();
        gv(rc1);
        vswap();
        gv(rc2);
        /* test if reload is needed for first register */
        if ((vtop[-1].r & VT_VALMASK) >= VT_CONST) {
            vswap();
            gv(rc1);
            vswap();
        }
    } else {
        gv(rc2);
        vswap();
        gv(rc1);
        vswap();
        /* test if reload is needed for first register */
        if ((vtop[0].r & VT_VALMASK) >= VT_CONST) {
            gv(rc2);
        }
    }
}

#if PTR_SIZE == 4
/* expand 64bit on stack in two ints */
ST_FUNC void lexpand(void)
{
    int u, v;
    u = vtop->type.t & (VT_DEFSIGN | VT_UNSIGNED);
    v = vtop->r & (VT_VALMASK | VT_LVAL);
    if (v == VT_CONST) {
        vdup();
        vtop[0].c.i >>= 32;
    } else if (v == (VT_LVAL|VT_CONST) || v == (VT_LVAL|VT_LOCAL)) {
        vdup();
        vtop[0].c.i += 4;
    } else {
        gv(RC_INT);
        vdup();
        vtop[0].r = vtop[-1].r2;
        vtop[0].r2 = vtop[-1].r2 = VT_CONST;
    }
    vtop[0].type.t = vtop[-1].type.t = VT_INT | u;
}
#endif

#if PTR_SIZE == 4
/* build a long long from two ints */
static void lbuild(int t)
{
    gv2(RC_INT, RC_INT);
    vtop[-1].r2 = vtop[0].r;
    vtop[-1].type.t = t;
    vpop();
}
#endif

/* convert stack entry to register and duplicate its value in another
   register */
static void gv_dup(void)
{
    int t, rc, r;

    t = vtop->type.t;
#if PTR_SIZE == 4
    if ((t & VT_BTYPE) == VT_LLONG) {
        if (t & VT_BITFIELD) {
            gv(RC_INT);
            t = vtop->type.t;
        }
        lexpand();
        gv_dup();
        vswap();
        vrotb(3);
        gv_dup();
        vrotb(4);
        /* stack: H L L1 H1 */
        lbuild(t);
        vrotb(3);
        vrotb(3);
        vswap();
        lbuild(t);
        vswap();
        return;
    }
#endif
    /* duplicate value */
    rc = RC_TYPE(t);
    gv(rc);
    r = get_reg(rc);
    vdup();
    load(r, vtop);
    vtop->r = r;
}

#if PTR_SIZE == 4
/* generate CPU independent (unsigned) long long operations */
static void gen_opl(int op)
{
    int t, a, b, op1, c, i;
    int func;
    unsigned short reg_iret = REG_IRET;
    unsigned short reg_lret = REG_IRE2;
    SValue tmp;

    switch(op) {
    case '/':
    case TOK_PDIV:
        func = TOK___divdi3;
        goto gen_func;
    case TOK_UDIV:
        func = TOK___udivdi3;
        goto gen_func;
    case '%':
        func = TOK___moddi3;
        goto gen_mod_func;
    case TOK_UMOD:
        func = TOK___umoddi3;
    gen_mod_func:
#ifdef TCC_ARM_EABI
        reg_iret = TREG_R2;
        reg_lret = TREG_R3;
#endif
    gen_func:
        /* call generic long long function */
        vpush_helper_func(func);
        vrott(3);
        gfunc_call(2);
        vpushi(0);
        vtop->r = reg_iret;
        vtop->r2 = reg_lret;
        break;
    case '^':
    case '&':
    case '|':
    case '*':
    case '+':
    case '-':
        //pv("gen_opl A",0,2);
        t = vtop->type.t;
        vswap();
        lexpand();
        vrotb(3);
        lexpand();
        /* stack: L1 H1 L2 H2 */
        tmp = vtop[0];
        vtop[0] = vtop[-3];
        vtop[-3] = tmp;
        tmp = vtop[-2];
        vtop[-2] = vtop[-3];
        vtop[-3] = tmp;
        vswap();
        /* stack: H1 H2 L1 L2 */
        //pv("gen_opl B",0,4);
        if (op == '*') {
            vpushv(vtop - 1);
            vpushv(vtop - 1);
            gen_op(TOK_UMULL);
            lexpand();
            /* stack: H1 H2 L1 L2 ML MH */
            for(i=0;i<4;i++)
                vrotb(6);
            /* stack: ML MH H1 H2 L1 L2 */
            tmp = vtop[0];
            vtop[0] = vtop[-2];
            vtop[-2] = tmp;
            /* stack: ML MH H1 L2 H2 L1 */
            gen_op('*');
            vrotb(3);
            vrotb(3);
            gen_op('*');
            /* stack: ML MH M1 M2 */
            gen_op('+');
            gen_op('+');
        } else if (op == '+' || op == '-') {
            /* XXX: add non carry method too (for MIPS or alpha) */
            if (op == '+')
                op1 = TOK_ADDC1;
            else
                op1 = TOK_SUBC1;
            gen_op(op1);
            /* stack: H1 H2 (L1 op L2) */
            vrotb(3);
            vrotb(3);
            gen_op(op1 + 1); /* TOK_xxxC2 */
        } else {
            gen_op(op);
            /* stack: H1 H2 (L1 op L2) */
            vrotb(3);
            vrotb(3);
            /* stack: (L1 op L2) H1 H2 */
            gen_op(op);
            /* stack: (L1 op L2) (H1 op H2) */
        }
        /* stack: L H */
        lbuild(t);
        break;
    case TOK_SAR:
    case TOK_SHR:
    case TOK_SHL:
        if ((vtop->r & (VT_VALMASK | VT_LVAL | VT_SYM)) == VT_CONST) {
            t = vtop[-1].type.t;
            vswap();
            lexpand();
            vrotb(3);
            /* stack: L H shift */
            c = (int)vtop->c.i;
            /* constant: simpler */
            /* NOTE: all comments are for SHL. the other cases are
               done by swapping words */
            vpop();
            if (op != TOK_SHL)
                vswap();
            if (c >= 32) {
                /* stack: L H */
                vpop();
                if (c > 32) {
                    vpushi(c - 32);
                    gen_op(op);
                }
                if (op != TOK_SAR) {
                    vpushi(0);
                } else {
                    gv_dup();
                    vpushi(31);
                    gen_op(TOK_SAR);
                }
                vswap();
            } else {
                vswap();
                gv_dup();
                /* stack: H L L */
                vpushi(c);
                gen_op(op);
                vswap();
                vpushi(32 - c);
                if (op == TOK_SHL)
                    gen_op(TOK_SHR);
                else
                    gen_op(TOK_SHL);
                vrotb(3);
                /* stack: L L H */
                vpushi(c);
                if (op == TOK_SHL)
                    gen_op(TOK_SHL);
                else
                    gen_op(TOK_SHR);
                gen_op('|');
            }
            if (op != TOK_SHL)
                vswap();
            lbuild(t);
        } else {
            /* XXX: should provide a faster fallback on x86 ? */
            switch(op) {
            case TOK_SAR:
                func = TOK___ashrdi3;
                goto gen_func;
            case TOK_SHR:
                func = TOK___lshrdi3;
                goto gen_func;
            case TOK_SHL:
                func = TOK___ashldi3;
                goto gen_func;
            }
        }
        break;
    default:
        /* compare operations */
        t = vtop->type.t;
        vswap();
        lexpand();
        vrotb(3);
        lexpand();
        /* stack: L1 H1 L2 H2 */
        tmp = vtop[-1];
        vtop[-1] = vtop[-2];
        vtop[-2] = tmp;
        /* stack: L1 L2 H1 H2 */
        save_regs(4);
        /* compare high */
        op1 = op;
        /* when values are equal, we need to compare low words. since
           the jump is inverted, we invert the test too. */
        if (op1 == TOK_LT)
            op1 = TOK_LE;
        else if (op1 == TOK_GT)
            op1 = TOK_GE;
        else if (op1 == TOK_ULT)
            op1 = TOK_ULE;
        else if (op1 == TOK_UGT)
            op1 = TOK_UGE;
        a = 0;
        b = 0;
        gen_op(op1);
        if (op == TOK_NE) {
            b = gvtst(0, 0);
        } else {
            a = gvtst(1, 0);
            if (op != TOK_EQ) {
                /* generate non equal test */
                vpushi(0);
                vset_VT_CMP(TOK_NE);
                b = gvtst(0, 0);
            }
        }
        /* compare low. Always unsigned */
        op1 = op;
        if (op1 == TOK_LT)
            op1 = TOK_ULT;
        else if (op1 == TOK_LE)
            op1 = TOK_ULE;
        else if (op1 == TOK_GT)
            op1 = TOK_UGT;
        else if (op1 == TOK_GE)
            op1 = TOK_UGE;
        gen_op(op1);
#if 0//def TCC_TARGET_I386
        if (op == TOK_NE) { gsym(b); break; }
        if (op == TOK_EQ) { gsym(a); break; }
#endif
        gvtst_set(1, a);
        gvtst_set(0, b);
        break;
    }
}
#endif

static uint64_t gen_opic_sdiv(uint64_t a, uint64_t b)
{
    uint64_t x = (a >> 63 ? -a : a) / (b >> 63 ? -b : b);
    return (a ^ b) >> 63 ? -x : x;
}

static int gen_opic_lt(uint64_t a, uint64_t b)
{
    return (a ^ (uint64_t)1 << 63) < (b ^ (uint64_t)1 << 63);
}

/* handle integer constant optimizations and various machine
   independent opt */
static void gen_opic(int op)
{
    SValue *v1 = vtop - 1;
    SValue *v2 = vtop;
    int t1 = v1->type.t & VT_BTYPE;
    int t2 = v2->type.t & VT_BTYPE;
    int c1 = (v1->r & (VT_VALMASK | VT_LVAL | VT_SYM)) == VT_CONST;
    int c2 = (v2->r & (VT_VALMASK | VT_LVAL | VT_SYM)) == VT_CONST;
    uint64_t l1 = c1 ? v1->c.i : 0;
    uint64_t l2 = c2 ? v2->c.i : 0;
    int shm = (t1 == VT_LLONG) ? 63 : 31;

    if (t1 != VT_LLONG && (PTR_SIZE != 8 || t1 != VT_PTR))
        l1 = ((uint32_t)l1 |
              (v1->type.t & VT_UNSIGNED ? 0 : -(l1 & 0x80000000)));
    if (t2 != VT_LLONG && (PTR_SIZE != 8 || t2 != VT_PTR))
        l2 = ((uint32_t)l2 |
              (v2->type.t & VT_UNSIGNED ? 0 : -(l2 & 0x80000000)));

    if (c1 && c2) {
        switch(op) {
        case '+': l1 += l2; break;
        case '-': l1 -= l2; break;
        case '&': l1 &= l2; break;
        case '^': l1 ^= l2; break;
        case '|': l1 |= l2; break;
        case '*': l1 *= l2; break;

        case TOK_PDIV:
        case '/':
        case '%':
        case TOK_UDIV:
        case TOK_UMOD:
            /* if division by zero, generate explicit division */
            if (l2 == 0) {
                if (const_wanted && !(nocode_wanted & unevalmask))
                    tcc_error("division by zero in constant");
                goto general_case;
            }
            switch(op) {
            default: l1 = gen_opic_sdiv(l1, l2); break;
            case '%': l1 = l1 - l2 * gen_opic_sdiv(l1, l2); break;
            case TOK_UDIV: l1 = l1 / l2; break;
            case TOK_UMOD: l1 = l1 % l2; break;
            }
            break;
        case TOK_SHL: l1 <<= (l2 & shm); break;
        case TOK_SHR: l1 >>= (l2 & shm); break;
        case TOK_SAR:
            l1 = (l1 >> 63) ? ~(~l1 >> (l2 & shm)) : l1 >> (l2 & shm);
            break;
            /* tests */
        case TOK_ULT: l1 = l1 < l2; break;
        case TOK_UGE: l1 = l1 >= l2; break;
        case TOK_EQ: l1 = l1 == l2; break;
        case TOK_NE: l1 = l1 != l2; break;
        case TOK_ULE: l1 = l1 <= l2; break;
        case TOK_UGT: l1 = l1 > l2; break;
        case TOK_LT: l1 = gen_opic_lt(l1, l2); break;
        case TOK_GE: l1 = !gen_opic_lt(l1, l2); break;
        case TOK_LE: l1 = !gen_opic_lt(l2, l1); break;
        case TOK_GT: l1 = gen_opic_lt(l2, l1); break;
            /* logical */
        case TOK_LAND: l1 = l1 && l2; break;
        case TOK_LOR: l1 = l1 || l2; break;
        default:
            goto general_case;
        }
	if (t1 != VT_LLONG && (PTR_SIZE != 8 || t1 != VT_PTR))
	    l1 = ((uint32_t)l1 |
		(v1->type.t & VT_UNSIGNED ? 0 : -(l1 & 0x80000000)));
        v1->c.i = l1;
        vtop--;
    } else {
        /* if commutative ops, put c2 as constant */
        if (c1 && (op == '+' || op == '&' || op == '^' || 
                   op == '|' || op == '*' || op == TOK_EQ || op == TOK_NE)) {
            vswap();
            c2 = c1; //c = c1, c1 = c2, c2 = c;
            l2 = l1; //l = l1, l1 = l2, l2 = l;
        }
        if (!const_wanted &&
            c1 && ((l1 == 0 &&
                    (op == TOK_SHL || op == TOK_SHR || op == TOK_SAR)) ||
                   (l1 == -1 && op == TOK_SAR))) {
            /* treat (0 << x), (0 >> x) and (-1 >> x) as constant */
            vtop--;
        } else if (!const_wanted &&
                   c2 && ((l2 == 0 && (op == '&' || op == '*')) ||
                          (op == '|' &&
                            (l2 == -1 || (l2 == 0xFFFFFFFF && t2 != VT_LLONG))) ||
                          (l2 == 1 && (op == '%' || op == TOK_UMOD)))) {
            /* treat (x & 0), (x * 0), (x | -1) and (x % 1) as constant */
            if (l2 == 1)
                vtop->c.i = 0;
            vswap();
            vtop--;
        } else if (c2 && (((op == '*' || op == '/' || op == TOK_UDIV ||
                          op == TOK_PDIV) &&
                           l2 == 1) ||
                          ((op == '+' || op == '-' || op == '|' || op == '^' ||
                            op == TOK_SHL || op == TOK_SHR || op == TOK_SAR) &&
                           l2 == 0) ||
                          (op == '&' &&
                            (l2 == -1 || (l2 == 0xFFFFFFFF && t2 != VT_LLONG))))) {
            /* filter out NOP operations like x*1, x-0, x&-1... */
            vtop--;
        } else if (c2 && (op == '*' || op == TOK_PDIV || op == TOK_UDIV)) {
            /* try to use shifts instead of muls or divs */
            if (l2 > 0 && (l2 & (l2 - 1)) == 0) {
                int n = -1;
                while (l2) {
                    l2 >>= 1;
                    n++;
                }
                vtop->c.i = n;
                if (op == '*')
                    op = TOK_SHL;
                else if (op == TOK_PDIV)
                    op = TOK_SAR;
                else
                    op = TOK_SHR;
            }
            goto general_case;
        } else if (c2 && (op == '+' || op == '-') &&
                   (((vtop[-1].r & (VT_VALMASK | VT_LVAL | VT_SYM)) == (VT_CONST | VT_SYM))
                    || (vtop[-1].r & (VT_VALMASK | VT_LVAL)) == VT_LOCAL)) {
            /* symbol + constant case */
            if (op == '-')
                l2 = -l2;
	    l2 += vtop[-1].c.i;
	    /* The backends can't always deal with addends to symbols
	       larger than +-1<<31.  Don't construct such.  */
	    if ((int)l2 != l2)
	        goto general_case;
            vtop--;
            vtop->c.i = l2;
        } else {
        general_case:
                /* call low level op generator */
                if (t1 == VT_LLONG || t2 == VT_LLONG ||
                    (PTR_SIZE == 8 && (t1 == VT_PTR || t2 == VT_PTR)))
                    gen_opl(op);
                else
                    gen_opi(op);
        }
    }
}

#if defined TCC_TARGET_X86_64 || defined TCC_TARGET_I386
# define gen_negf gen_opf
#elif defined TCC_TARGET_ARM
void gen_negf(int op)
{
    /* arm will detect 0-x and replace by vneg */
    vpushi(0), vswap(), gen_op('-');
}
#else
/* XXX: implement in gen_opf() for other backends too */
void gen_negf(int op)
{
    /* In IEEE negate(x) isn't subtract(0,x).  Without NaNs it's
       subtract(-0, x), but with them it's really a sign flip
       operation.  We implement this with bit manipulation and have
       to do some type reinterpretation for this, which TCC can do
       only via memory.  */

    int align, size, bt;

    size = type_size(&vtop->type, &align);
    bt = vtop->type.t & VT_BTYPE;
    save_reg(gv(RC_TYPE(bt)));
    vdup();
    incr_bf_adr(size - 1);
    vdup();
    vpushi(0x80); /* flip sign */
    gen_op('^');
    vstore();
    vpop();
}
#endif

/* generate a floating point operation with constant propagation */
static void gen_opif(int op)
{
    int c1, c2;
    SValue *v1, *v2;
#if defined _MSC_VER && defined __x86_64__
    /* avoid bad optimization with f1 -= f2 for f1:-0.0, f2:0.0 */
    volatile
#endif
    long double f1, f2;

    v1 = vtop - 1;
    v2 = vtop;
    if (op == TOK_NEG)
        v1 = v2;

    /* currently, we cannot do computations with forward symbols */
    c1 = (v1->r & (VT_VALMASK | VT_LVAL | VT_SYM)) == VT_CONST;
    c2 = (v2->r & (VT_VALMASK | VT_LVAL | VT_SYM)) == VT_CONST;
    if (c1 && c2) {
        if (v1->type.t == VT_FLOAT) {
            f1 = v1->c.f;
            f2 = v2->c.f;
        } else if (v1->type.t == VT_DOUBLE) {
            f1 = v1->c.d;
            f2 = v2->c.d;
        } else {
            f1 = v1->c.ld;
            f2 = v2->c.ld;
        }
        /* NOTE: we only do constant propagation if finite number (not
           NaN or infinity) (ANSI spec) */
        if (!(ieee_finite(f1) || !ieee_finite(f2)) && !const_wanted)
            goto general_case;
        switch(op) {
        case '+': f1 += f2; break;
        case '-': f1 -= f2; break;
        case '*': f1 *= f2; break;
        case '/': 
            if (f2 == 0.0) {
                union { float f; unsigned u; } x1, x2, y;
		/* If not in initializer we need to potentially generate
		   FP exceptions at runtime, otherwise we want to fold.  */
                if (!const_wanted)
                    goto general_case;
                /* the run-time result of 0.0/0.0 on x87, also of other compilers
                   when used to compile the f1 /= f2 below, would be -nan */
                x1.f = f1, x2.f = f2;
                if (f1 == 0.0)
                    y.u = 0x7fc00000; /* nan */
                else
                    y.u = 0x7f800000; /* infinity */
                y.u |= (x1.u ^ x2.u) & 0x80000000; /* set sign */
                f1 = y.f;
                break;
            }
            f1 /= f2;
            break;
        case TOK_NEG:
            f1 = -f1;
            goto unary_result;
            /* XXX: also handles tests ? */
        default:
            goto general_case;
        }
        vtop--;
    unary_result:
        /* XXX: overflow test ? */
        if (v1->type.t == VT_FLOAT) {
            v1->c.f = f1;
        } else if (v1->type.t == VT_DOUBLE) {
            v1->c.d = f1;
        } else {
            v1->c.ld = f1;
        }
    } else {
    general_case:
        if (op == TOK_NEG) {
            gen_negf(op);
        } else {
            gen_opf(op);
        }
    }
}

/* print a type. If 'varstr' is not NULL, then the variable is also
   printed in the type */
/* XXX: union */
/* XXX: add array and function pointers */
static void type_to_str(char *buf, int buf_size,
                 CType *type, const char *varstr)
{
    int bt, v, t;
    Sym *s, *sa;
    char buf1[256];
    const char *tstr;

    t = type->t;
    bt = t & VT_BTYPE;
    buf[0] = '\0';

    if (t & VT_EXTERN)
        pstrcat(buf, buf_size, "extern ");
    if (t & VT_STATIC)
        pstrcat(buf, buf_size, "static ");
    if (t & VT_TYPEDEF)
        pstrcat(buf, buf_size, "typedef ");
    if (t & VT_INLINE)
        pstrcat(buf, buf_size, "inline ");
    if (bt != VT_PTR) {
        if (t & VT_VOLATILE)
            pstrcat(buf, buf_size, "volatile ");
        if (t & VT_CONSTANT)
            pstrcat(buf, buf_size, "const ");
    }
    if (((t & VT_DEFSIGN) && bt == VT_BYTE)
        || ((t & VT_UNSIGNED)
            && (bt == VT_SHORT || bt == VT_INT || bt == VT_LLONG)
            && !IS_ENUM(t)
            ))
        pstrcat(buf, buf_size, (t & VT_UNSIGNED) ? "unsigned " : "signed ");

    buf_size -= strlen(buf);
    buf += strlen(buf);

    switch(bt) {
    case VT_VOID:
        tstr = "void";
        goto add_tstr;
    case VT_BOOL:
        tstr = "_Bool";
        goto add_tstr;
    case VT_BYTE:
        tstr = "char";
        goto add_tstr;
    case VT_SHORT:
        tstr = "short";
        goto add_tstr;
    case VT_INT:
        tstr = "int";
        goto maybe_long;
    case VT_LLONG:
        tstr = "long long";
    maybe_long:
        if (t & VT_LONG)
            tstr = "long";
        if (!IS_ENUM(t))
            goto add_tstr;
        tstr = "enum ";
        goto tstruct;
    case VT_FLOAT:
        tstr = "float";
        goto add_tstr;
    case VT_DOUBLE:
        tstr = "double";
        if (!(t & VT_LONG))
            goto add_tstr;
    case VT_LDOUBLE:
        tstr = "long double";
    add_tstr:
        pstrcat(buf, buf_size, tstr);
        break;
    case VT_STRUCT:
        tstr = "struct ";
        if (IS_UNION(t))
            tstr = "union ";
    tstruct:
        pstrcat(buf, buf_size, tstr);
        v = type->ref->v & ~SYM_STRUCT;
        if (v >= SYM_FIRST_ANOM)
            pstrcat(buf, buf_size, "<anonymous>");
        else
            pstrcat(buf, buf_size, get_tok_str(v, NULL));
        break;
    case VT_FUNC:
        s = type->ref;
        buf1[0]=0;
        if (varstr && '*' == *varstr) {
            pstrcat(buf1, sizeof(buf1), "(");
            pstrcat(buf1, sizeof(buf1), varstr);
            pstrcat(buf1, sizeof(buf1), ")");
        }
        pstrcat(buf1, buf_size, "(");
        sa = s->next;
        while (sa != NULL) {
            char buf2[256];
            type_to_str(buf2, sizeof(buf2), &sa->type, NULL);
            pstrcat(buf1, sizeof(buf1), buf2);
            sa = sa->next;
            if (sa)
                pstrcat(buf1, sizeof(buf1), ", ");
        }
        if (s->f.func_type == FUNC_ELLIPSIS)
            pstrcat(buf1, sizeof(buf1), ", ...");
        pstrcat(buf1, sizeof(buf1), ")");
        type_to_str(buf, buf_size, &s->type, buf1);
        goto no_var;
    case VT_PTR:
        s = type->ref;
        if (t & (VT_ARRAY|VT_VLA)) {
            if (varstr && '*' == *varstr)
                snprintf(buf1, sizeof(buf1), "(%s)[%d]", varstr, s->c);
            else
                snprintf(buf1, sizeof(buf1), "%s[%d]", varstr ? varstr : "", s->c);
            type_to_str(buf, buf_size, &s->type, buf1);
            goto no_var;
        }
        pstrcpy(buf1, sizeof(buf1), "*");
        if (t & VT_CONSTANT)
            pstrcat(buf1, buf_size, "const ");
        if (t & VT_VOLATILE)
            pstrcat(buf1, buf_size, "volatile ");
        if (varstr)
            pstrcat(buf1, sizeof(buf1), varstr);
        type_to_str(buf, buf_size, &s->type, buf1);
        goto no_var;
    }
    if (varstr) {
        pstrcat(buf, buf_size, " ");
        pstrcat(buf, buf_size, varstr);
    }
 no_var: ;
}

static void type_incompatibility_error(CType* st, CType* dt, const char* fmt)
{
    char buf1[256], buf2[256];
    type_to_str(buf1, sizeof(buf1), st, NULL);
    type_to_str(buf2, sizeof(buf2), dt, NULL);
    tcc_error(fmt, buf1, buf2);
}

static void type_incompatibility_warning(CType* st, CType* dt, const char* fmt)
{
    char buf1[256], buf2[256];
    type_to_str(buf1, sizeof(buf1), st, NULL);
    type_to_str(buf2, sizeof(buf2), dt, NULL);
    tcc_warning(fmt, buf1, buf2);
}

static int pointed_size(CType *type)
{
    int align;
    return type_size(pointed_type(type), &align);
}

static inline int is_null_pointer(SValue *p)
{
    if ((p->r & (VT_VALMASK | VT_LVAL | VT_SYM)) != VT_CONST)
        return 0;
    return ((p->type.t & VT_BTYPE) == VT_INT && (uint32_t)p->c.i == 0) ||
        ((p->type.t & VT_BTYPE) == VT_LLONG && p->c.i == 0) ||
        ((p->type.t & VT_BTYPE) == VT_PTR &&
         (PTR_SIZE == 4 ? (uint32_t)p->c.i == 0 : p->c.i == 0) &&
         ((pointed_type(&p->type)->t & VT_BTYPE) == VT_VOID) &&
         0 == (pointed_type(&p->type)->t & (VT_CONSTANT | VT_VOLATILE))
         );
}

/* compare function types. OLD functions match any new functions */
static int is_compatible_func(CType *type1, CType *type2)
{
    Sym *s1, *s2;

    s1 = type1->ref;
    s2 = type2->ref;
    if (s1->f.func_call != s2->f.func_call)
        return 0;
    if (s1->f.func_type != s2->f.func_type
        && s1->f.func_type != FUNC_OLD
        && s2->f.func_type != FUNC_OLD)
        return 0;
    for (;;) {
        if (!is_compatible_unqualified_types(&s1->type, &s2->type))
            return 0;
        if (s1->f.func_type == FUNC_OLD || s2->f.func_type == FUNC_OLD )
            return 1;
        s1 = s1->next;
        s2 = s2->next;
        if (!s1)
            return !s2;
        if (!s2)
            return 0;
    }
}

/* return true if type1 and type2 are the same.  If unqualified is
   true, qualifiers on the types are ignored.
 */
static int compare_types(CType *type1, CType *type2, int unqualified)
{
    int bt1, t1, t2;

    t1 = type1->t & VT_TYPE;
    t2 = type2->t & VT_TYPE;
    if (unqualified) {
        /* strip qualifiers before comparing */
        t1 &= ~(VT_CONSTANT | VT_VOLATILE);
        t2 &= ~(VT_CONSTANT | VT_VOLATILE);
    }

    /* Default Vs explicit signedness only matters for char */
    if ((t1 & VT_BTYPE) != VT_BYTE) {
        t1 &= ~VT_DEFSIGN;
        t2 &= ~VT_DEFSIGN;
    }
    /* XXX: bitfields ? */
    if (t1 != t2)
        return 0;

    if ((t1 & VT_ARRAY)
        && !(type1->ref->c < 0
          || type2->ref->c < 0
          || type1->ref->c == type2->ref->c))
            return 0;

    /* test more complicated cases */
    bt1 = t1 & VT_BTYPE;
    if (bt1 == VT_PTR) {
        type1 = pointed_type(type1);
        type2 = pointed_type(type2);
        return is_compatible_types(type1, type2);
    } else if (bt1 == VT_STRUCT) {
        return (type1->ref == type2->ref);
    } else if (bt1 == VT_FUNC) {
        return is_compatible_func(type1, type2);
    } else if (IS_ENUM(type1->t) && IS_ENUM(type2->t)) {
        /* If both are enums then they must be the same, if only one is then
           t1 and t2 must be equal, which was checked above already.  */
        return type1->ref == type2->ref;
    } else {
        return 1;
    }
}

/* Check if OP1 and OP2 can be "combined" with operation OP, the combined
   type is stored in DEST if non-null (except for pointer plus/minus) . */
static int combine_types(CType *dest, SValue *op1, SValue *op2, int op)
{
    CType *type1 = &op1->type, *type2 = &op2->type, type;
    int t1 = type1->t, t2 = type2->t, bt1 = t1 & VT_BTYPE, bt2 = t2 & VT_BTYPE;
    int ret = 1;

    type.t = VT_VOID;
    type.ref = NULL;

    if (bt1 == VT_VOID || bt2 == VT_VOID) {
        ret = op == '?' ? 1 : 0;
        /* NOTE: as an extension, we accept void on only one side */
        type.t = VT_VOID;
    } else if (bt1 == VT_PTR || bt2 == VT_PTR) {
        if (op == '+') ; /* Handled in caller */
        /* http://port70.net/~nsz/c/c99/n1256.html#6.5.15p6 */
        /* If one is a null ptr constant the result type is the other.  */
        else if (is_null_pointer (op2)) type = *type1;
        else if (is_null_pointer (op1)) type = *type2;
        else if (bt1 != bt2) {
            /* accept comparison or cond-expr between pointer and integer
               with a warning */
            if ((op == '?' || TOK_ISCOND(op))
                && (is_integer_btype(bt1) || is_integer_btype(bt2)))
              tcc_warning("pointer/integer mismatch in %s",
                          op == '?' ? "conditional expression" : "comparison");
            else if (op != '-' || !is_integer_btype(bt2))
              ret = 0;
            type = *(bt1 == VT_PTR ? type1 : type2);
        } else {
            CType *pt1 = pointed_type(type1);
            CType *pt2 = pointed_type(type2);
            int pbt1 = pt1->t & VT_BTYPE;
            int pbt2 = pt2->t & VT_BTYPE;
            int newquals, copied = 0;
            if (pbt1 != VT_VOID && pbt2 != VT_VOID
                && !compare_types(pt1, pt2, 1/*unqualif*/)) {
                if (op != '?' && !TOK_ISCOND(op))
                  ret = 0;
                else
                  type_incompatibility_warning(type1, type2,
                    op == '?'
                     ? "pointer type mismatch in conditional expression ('%s' and '%s')"
                     : "pointer type mismatch in comparison('%s' and '%s')");
            }
            if (op == '?') {
                /* pointers to void get preferred, otherwise the
                   pointed to types minus qualifs should be compatible */
                type = *((pbt1 == VT_VOID) ? type1 : type2);
                /* combine qualifs */
                newquals = ((pt1->t | pt2->t) & (VT_CONSTANT | VT_VOLATILE));
                if ((~pointed_type(&type)->t & (VT_CONSTANT | VT_VOLATILE))
                    & newquals)
                  {
                    /* copy the pointer target symbol */
                    type.ref = sym_push(SYM_FIELD, &type.ref->type,
                                        0, type.ref->c);
                    copied = 1;
                    pointed_type(&type)->t |= newquals;
                  }
                /* pointers to incomplete arrays get converted to
                   pointers to completed ones if possible */
                if (pt1->t & VT_ARRAY
                    && pt2->t & VT_ARRAY
                    && pointed_type(&type)->ref->c < 0
                    && (pt1->ref->c > 0 || pt2->ref->c > 0))
                  {
                    if (!copied)
                      type.ref = sym_push(SYM_FIELD, &type.ref->type,
                                          0, type.ref->c);
                    pointed_type(&type)->ref =
                        sym_push(SYM_FIELD, &pointed_type(&type)->ref->type,
                                 0, pointed_type(&type)->ref->c);
                    pointed_type(&type)->ref->c =
                        0 < pt1->ref->c ? pt1->ref->c : pt2->ref->c;
                  }
            }
        }
        if (TOK_ISCOND(op))
          type.t = VT_SIZE_T;
    } else if (bt1 == VT_STRUCT || bt2 == VT_STRUCT) {
        if (op != '?' || !compare_types(type1, type2, 1))
          ret = 0;
        type = *type1;
    } else if (is_float(bt1) || is_float(bt2)) {
        if (bt1 == VT_LDOUBLE || bt2 == VT_LDOUBLE) {
            type.t = VT_LDOUBLE;
        } else if (bt1 == VT_DOUBLE || bt2 == VT_DOUBLE) {
            type.t = VT_DOUBLE;
        } else {
            type.t = VT_FLOAT;
        }
    } else if (bt1 == VT_LLONG || bt2 == VT_LLONG) {
        /* cast to biggest op */
        type.t = VT_LLONG | VT_LONG;
        if (bt1 == VT_LLONG)
          type.t &= t1;
        if (bt2 == VT_LLONG)
          type.t &= t2;
        /* convert to unsigned if it does not fit in a long long */
        if ((t1 & (VT_BTYPE | VT_UNSIGNED | VT_BITFIELD)) == (VT_LLONG | VT_UNSIGNED) ||
            (t2 & (VT_BTYPE | VT_UNSIGNED | VT_BITFIELD)) == (VT_LLONG | VT_UNSIGNED))
          type.t |= VT_UNSIGNED;
    } else {
        /* integer operations */
        type.t = VT_INT | (VT_LONG & (t1 | t2));
        /* convert to unsigned if it does not fit in an integer */
        if ((t1 & (VT_BTYPE | VT_UNSIGNED | VT_BITFIELD)) == (VT_INT | VT_UNSIGNED) ||
            (t2 & (VT_BTYPE | VT_UNSIGNED | VT_BITFIELD)) == (VT_INT | VT_UNSIGNED))
          type.t |= VT_UNSIGNED;
    }
    if (dest)
      *dest = type;
    return ret;
}

/* generic gen_op: handles types problems */
ST_FUNC void gen_op(int op)
{
    int t1, t2, bt1, bt2, t;
    CType type1, combtype;

redo:
    t1 = vtop[-1].type.t;
    t2 = vtop[0].type.t;
    bt1 = t1 & VT_BTYPE;
    bt2 = t2 & VT_BTYPE;
        
    if (bt1 == VT_FUNC || bt2 == VT_FUNC) {
	if (bt2 == VT_FUNC) {
	    mk_pointer(&vtop->type);
	    gaddrof();
	}
	if (bt1 == VT_FUNC) {
	    vswap();
	    mk_pointer(&vtop->type);
	    gaddrof();
	    vswap();
	}
	goto redo;
    } else if (!combine_types(&combtype, vtop - 1, vtop, op)) {
        tcc_error_noabort("invalid operand types for binary operation");
        vpop();
    } else if (bt1 == VT_PTR || bt2 == VT_PTR) {
        /* at least one operand is a pointer */
        /* relational op: must be both pointers */
        int align;
        if (TOK_ISCOND(op))
            goto std_op;
        /* if both pointers, then it must be the '-' op */
        if (bt1 == VT_PTR && bt2 == VT_PTR) {
            if (op != '-')
                tcc_error("cannot use pointers here");
            vpush_type_size(pointed_type(&vtop[-1].type), &align);
            vrott(3);
            gen_opic(op);
            vtop->type.t = VT_PTRDIFF_T;
            vswap();
            gen_op(TOK_PDIV);
        } else {
            /* exactly one pointer : must be '+' or '-'. */
            if (op != '-' && op != '+')
                tcc_error("cannot use pointers here");
            /* Put pointer as first operand */
            if (bt2 == VT_PTR) {
                vswap();
                t = t1, t1 = t2, t2 = t;
            }
#if PTR_SIZE == 4
            if ((vtop[0].type.t & VT_BTYPE) == VT_LLONG)
                /* XXX: truncate here because gen_opl can't handle ptr + long long */
                gen_cast_s(VT_INT);
#endif
            type1 = vtop[-1].type;
            vpush_type_size(pointed_type(&vtop[-1].type), &align);
            gen_op('*');
#ifdef CONFIG_TCC_BCHECK
            if (tcc_state->do_bounds_check && !const_wanted) {
                /* if bounded pointers, we generate a special code to
                   test bounds */
                if (op == '-') {
                    vpushi(0);
                    vswap();
                    gen_op('-');
                }
                gen_bounded_ptr_add();
            } else
#endif
            {
                gen_opic(op);
            }
            type1.t &= ~(VT_ARRAY|VT_VLA);
            /* put again type if gen_opic() swaped operands */
            vtop->type = type1;
        }
    } else {
        /* floats can only be used for a few operations */
        if (is_float(combtype.t)
            && op != '+' && op != '-' && op != '*' && op != '/'
            && !TOK_ISCOND(op))
            tcc_error("invalid operands for binary operation");
        else if (op == TOK_SHR || op == TOK_SAR || op == TOK_SHL) {
            t = bt1 == VT_LLONG ? VT_LLONG : VT_INT;
            if ((t1 & (VT_BTYPE | VT_UNSIGNED | VT_BITFIELD)) == (t | VT_UNSIGNED))
              t |= VT_UNSIGNED;
            t |= (VT_LONG & t1);
            combtype.t = t;
        }
    std_op:
        t = t2 = combtype.t;
        /* XXX: currently, some unsigned operations are explicit, so
           we modify them here */
        if (t & VT_UNSIGNED) {
            if (op == TOK_SAR)
                op = TOK_SHR;
            else if (op == '/')
                op = TOK_UDIV;
            else if (op == '%')
                op = TOK_UMOD;
            else if (op == TOK_LT)
                op = TOK_ULT;
            else if (op == TOK_GT)
                op = TOK_UGT;
            else if (op == TOK_LE)
                op = TOK_ULE;
            else if (op == TOK_GE)
                op = TOK_UGE;
        }
        vswap();
        gen_cast_s(t);
        vswap();
        /* special case for shifts and long long: we keep the shift as
           an integer */
        if (op == TOK_SHR || op == TOK_SAR || op == TOK_SHL)
            t2 = VT_INT;
        gen_cast_s(t2);
        if (is_float(t))
            gen_opif(op);
        else
            gen_opic(op);
        if (TOK_ISCOND(op)) {
            /* relational op: the result is an int */
            vtop->type.t = VT_INT;
        } else {
            vtop->type.t = t;
        }
    }
    // Make sure that we have converted to an rvalue:
    if (vtop->r & VT_LVAL)
        gv(is_float(vtop->type.t & VT_BTYPE) ? RC_FLOAT : RC_INT);
}

#if defined TCC_TARGET_ARM64 || defined TCC_TARGET_RISCV64 || defined TCC_TARGET_ARM
#define gen_cvt_itof1 gen_cvt_itof
#else
/* generic itof for unsigned long long case */
static void gen_cvt_itof1(int t)
{
    if ((vtop->type.t & (VT_BTYPE | VT_UNSIGNED)) == 
        (VT_LLONG | VT_UNSIGNED)) {

        if (t == VT_FLOAT)
            vpush_helper_func(TOK___floatundisf);
#if LDOUBLE_SIZE != 8
        else if (t == VT_LDOUBLE)
            vpush_helper_func(TOK___floatundixf);
#endif
        else
            vpush_helper_func(TOK___floatundidf);
        vrott(2);
        gfunc_call(1);
        vpushi(0);
        PUT_R_RET(vtop, t);
    } else {
        gen_cvt_itof(t);
    }
}
#endif

#if defined TCC_TARGET_ARM64 || defined TCC_TARGET_RISCV64 || defined TCC_TARGET_RISCV32
#define gen_cvt_ftoi1 gen_cvt_ftoi
#else
/* generic ftoi for unsigned long long case */
static void gen_cvt_ftoi1(int t)
{
    int st;
    if (t == (VT_LLONG | VT_UNSIGNED)) {
        /* not handled natively */
        st = vtop->type.t & VT_BTYPE;
        if (st == VT_FLOAT)
            vpush_helper_func(TOK___fixunssfdi);
#if LDOUBLE_SIZE != 8
        else if (st == VT_LDOUBLE)
            vpush_helper_func(TOK___fixunsxfdi);
#endif
        else
            vpush_helper_func(TOK___fixunsdfdi);
        vrott(2);
        gfunc_call(1);
        vpushi(0);
        PUT_R_RET(vtop, t);
    } else {
        gen_cvt_ftoi(t);
    }
}
#endif

/* special delayed cast for char/short */
static void force_charshort_cast(void)
{
    int sbt = BFGET(vtop->r, VT_MUSTCAST) == 2 ? VT_LLONG : VT_INT;
    int dbt = vtop->type.t;
    vtop->r &= ~VT_MUSTCAST;
    vtop->type.t = sbt;
    gen_cast_s(dbt == VT_BOOL ? VT_BYTE|VT_UNSIGNED : dbt);
    vtop->type.t = dbt;
}

static void gen_cast_s(int t)
{
    CType type;
    type.t = t;
    type.ref = NULL;
    gen_cast(&type);
}

/* cast 'vtop' to 'type'. Casting to bitfields is forbidden. */
static void gen_cast(CType *type)
{
    int sbt, dbt, sf, df, c;
    int dbt_bt, sbt_bt, ds, ss, bits, trunc;

    /* special delayed cast for char/short */
    if (vtop->r & VT_MUSTCAST)
        force_charshort_cast();

    /* bitfields first get cast to ints */
    if (vtop->type.t & VT_BITFIELD)
        gv(RC_INT);

    dbt = type->t & (VT_BTYPE | VT_UNSIGNED);
    sbt = vtop->type.t & (VT_BTYPE | VT_UNSIGNED);
    if (sbt == VT_FUNC)
        sbt = VT_PTR;

again:
    if (sbt != dbt) {
        sf = is_float(sbt);
        df = is_float(dbt);
        dbt_bt = dbt & VT_BTYPE;
        sbt_bt = sbt & VT_BTYPE;
        if (dbt_bt == VT_VOID)
            goto done;
        if (sbt_bt == VT_VOID) {
error:
            cast_error(&vtop->type, type);
        }

        c = (vtop->r & (VT_VALMASK | VT_LVAL | VT_SYM)) == VT_CONST;
#if !defined TCC_IS_NATIVE && !defined TCC_IS_NATIVE_387
        c &= (dbt != VT_LDOUBLE) | !!nocode_wanted;
#endif
        if (c) {
            /* constant case: we can do it now */
            /* XXX: in ISOC, cannot do it if error in convert */
            if (sbt == VT_FLOAT)
                vtop->c.ld = vtop->c.f;
            else if (sbt == VT_DOUBLE)
                vtop->c.ld = vtop->c.d;

            if (df) {
                if (sbt_bt == VT_LLONG) {
                    if ((sbt & VT_UNSIGNED) || !(vtop->c.i >> 63))
                        vtop->c.ld = vtop->c.i;
                    else
                        vtop->c.ld = -(long double)-vtop->c.i;
                } else if(!sf) {
                    if ((sbt & VT_UNSIGNED) || !(vtop->c.i >> 31))
                        vtop->c.ld = (uint32_t)vtop->c.i;
                    else
                        vtop->c.ld = -(long double)-(uint32_t)vtop->c.i;
                }

                if (dbt == VT_FLOAT)
                    vtop->c.f = (float)vtop->c.ld;
                else if (dbt == VT_DOUBLE)
                    vtop->c.d = (double)vtop->c.ld;
            } else if (sf && dbt == VT_BOOL) {
                vtop->c.i = (vtop->c.ld != 0);
            } else {
                if(sf)
                    vtop->c.i = vtop->c.ld;
                else if (sbt_bt == VT_LLONG || (PTR_SIZE == 8 && sbt == VT_PTR))
                    ;
                else if (sbt & VT_UNSIGNED)
                    vtop->c.i = (uint32_t)vtop->c.i;
                else
                    vtop->c.i = ((uint32_t)vtop->c.i | -(vtop->c.i & 0x80000000));

                if (dbt_bt == VT_LLONG || (PTR_SIZE == 8 && dbt == VT_PTR))
                    ;
                else if (dbt == VT_BOOL)
                    vtop->c.i = (vtop->c.i != 0);
                else {
                    uint32_t m = dbt_bt == VT_BYTE ? 0xff :
                                 dbt_bt == VT_SHORT ? 0xffff :
                                  0xffffffff;
                    vtop->c.i &= m;
                    if (!(dbt & VT_UNSIGNED))
                        vtop->c.i |= -(vtop->c.i & ((m >> 1) + 1));
                }
            }
            goto done;

        } else if (dbt == VT_BOOL
            && (vtop->r & (VT_VALMASK | VT_LVAL | VT_SYM))
                == (VT_CONST | VT_SYM)) {
            /* addresses are considered non-zero (see tcctest.c:sinit23) */
            vtop->r = VT_CONST;
            vtop->c.i = 1;
            goto done;
        }

        /* cannot generate code for global or static initializers */
        if (STATIC_DATA_WANTED)
            goto done;

        /* non constant case: generate code */
        if (dbt == VT_BOOL) {
            gen_test_zero(TOK_NE);
            goto done;
        }

        if (sf || df) {
            if (sf && df) {
                /* convert from fp to fp */
                gen_cvt_ftof(dbt);
            } else if (df) {
                /* convert int to fp */
                gen_cvt_itof1(dbt);
            } else {
                /* convert fp to int */
                sbt = dbt;
                if (dbt_bt != VT_LLONG && dbt_bt != VT_INT)
                    sbt = VT_INT;
                gen_cvt_ftoi1(sbt);
                goto again; /* may need char/short cast */
            }
            goto done;
        }

        ds = btype_size(dbt_bt);
        ss = btype_size(sbt_bt);
        if (ds == 0 || ss == 0)
            goto error;

        if (IS_ENUM(type->t) && type->ref->c < 0)
            tcc_error("cast to incomplete type");

        /* same size and no sign conversion needed */
        if (ds == ss && ds >= 4)
            goto done;
        if (dbt_bt == VT_PTR || sbt_bt == VT_PTR) {
            tcc_warning("cast between pointer and integer of different size");
            if (sbt_bt == VT_PTR) {
                /* put integer type to allow logical operations below */
                vtop->type.t = (PTR_SIZE == 8 ? VT_LLONG : VT_INT);
            }
        }

        /* processor allows { int a = 0, b = *(char*)&a; }
           That means that if we cast to less width, we can just
           change the type and read it still later. */
        #define ALLOW_SUBTYPE_ACCESS 1

        if (ALLOW_SUBTYPE_ACCESS && (vtop->r & VT_LVAL)) {
            /* value still in memory */
            if (ds <= ss)
                goto done;
            /* ss <= 4 here */
            if (ds <= 4 && !(dbt == (VT_SHORT | VT_UNSIGNED) && sbt == VT_BYTE)) {
                gv(RC_INT);
                goto done; /* no 64bit envolved */
            }
        }
        gv(RC_INT);

        trunc = 0;
#if PTR_SIZE == 4
        if (ds == 8) {
            /* generate high word */
            if (sbt & VT_UNSIGNED) {
                vpushi(0);
                gv(RC_INT);
            } else {
                gv_dup();
                vpushi(31);
                gen_op(TOK_SAR);
            }
            lbuild(dbt);
        } else if (ss == 8) {
            /* from long long: just take low order word */
            lexpand();
            vpop();
        }
        ss = 4;

#elif PTR_SIZE == 8
        if (ds == 8) {
            /* need to convert from 32bit to 64bit */
            if (sbt & VT_UNSIGNED) {
#if defined(TCC_TARGET_RISCV64)
                /* RISC-V keeps 32bit vals in registers sign-extended.
                   So here we need a zero-extension.  */
                trunc = 32;
#else
                goto done;
#endif
            } else {
                gen_cvt_sxtw();
                goto done;
            }
            ss = ds, ds = 4, dbt = sbt;
        } else if (ss == 8) {
            /* RISC-V keeps 32bit vals in registers sign-extended.
               So here we need a sign-extension for signed types and
               zero-extension. for unsigned types. */
#if !defined(TCC_TARGET_RISCV64)
            trunc = 32; /* zero upper 32 bits for non RISC-V targets */
#endif
        } else {
            ss = 4;
        }
#endif

        if (ds >= ss)
            goto done;
#if defined TCC_TARGET_I386 || defined TCC_TARGET_X86_64 || defined TCC_TARGET_ARM64
        if (ss == 4) {
            gen_cvt_csti(dbt);
            goto done;
        }
#endif
        bits = (ss - ds) * 8;
        /* for unsigned, gen_op will convert SAR to SHR */
        vtop->type.t = (ss == 8 ? VT_LLONG : VT_INT) | (dbt & VT_UNSIGNED);
        vpushi(bits);
        gen_op(TOK_SHL);
        vpushi(bits - trunc);
        gen_op(TOK_SAR);
        vpushi(trunc);
        gen_op(TOK_SHR);
    }
done:
    vtop->type = *type;
    vtop->type.t &= ~ ( VT_CONSTANT | VT_VOLATILE | VT_ARRAY );
}

/* return type size as known at compile time. Put alignment at 'a' */
ST_FUNC int type_size(CType *type, int *a)
{
    Sym *s;
    int bt;

    bt = type->t & VT_BTYPE;
    if (bt == VT_STRUCT) {
        /* struct/union */
        s = type->ref;
        *a = s->r;
        return s->c;
    } else if (bt == VT_PTR) {
        if (type->t & VT_ARRAY) {
            int ts;

            s = type->ref;
            ts = type_size(&s->type, a);

            if (ts < 0 && s->c < 0)
                ts = -ts;

            return ts * s->c;
        } else {
            *a = PTR_SIZE;
            return PTR_SIZE;
        }
    } else if (IS_ENUM(type->t) && type->ref->c < 0) {
        *a = 0;
        return -1; /* incomplete enum */
    } else if (bt == VT_LDOUBLE) {
        *a = LDOUBLE_ALIGN;
        return LDOUBLE_SIZE;
    } else if (bt == VT_DOUBLE || bt == VT_LLONG) {
#ifdef TCC_TARGET_I386
#ifdef TCC_TARGET_PE
        *a = 8;
#else
        *a = 4;
#endif
#elif defined(TCC_TARGET_ARM)
#ifdef TCC_ARM_EABI
        *a = 8; 
#else
        *a = 4;
#endif
#else
        *a = 8;
#endif
        return 8;
    } else if (bt == VT_INT || bt == VT_FLOAT) {
        *a = 4;
        return 4;
    } else if (bt == VT_SHORT) {
        *a = 2;
        return 2;
    } else if (bt == VT_QLONG || bt == VT_QFLOAT) {
        *a = 8;
        return 16;
    } else {
        /* char, void, function, _Bool */
        *a = 1;
        return 1;
    }
}

/* push type size as known at runtime time on top of value stack. Put
   alignment at 'a' */
static void vpush_type_size(CType *type, int *a)
{
    if (type->t & VT_VLA) {
        type_size(&type->ref->type, a);
        vset(&int_type, VT_LOCAL|VT_LVAL, type->ref->c);
    } else {
        int size = type_size(type, a);
        if (size < 0)
            tcc_error("unknown type size");
#if PTR_SIZE == 8
        vpushll(size);
#else
        vpushi(size);
#endif
    }
}

/* return the pointed type of t */
static inline CType *pointed_type(CType *type)
{
    return &type->ref->type;
}

/* modify type so that its it is a pointer to type. */
ST_FUNC void mk_pointer(CType *type)
{
    Sym *s;
    s = sym_push(SYM_FIELD, type, 0, -1);
    type->t = VT_PTR | (type->t & VT_STORAGE);
    type->ref = s;
}

/* return true if type1 and type2 are exactly the same (including
   qualifiers). 
*/
static int is_compatible_types(CType *type1, CType *type2)
{
    return compare_types(type1,type2,0);
}

/* return true if type1 and type2 are the same (ignoring qualifiers).
*/
static int is_compatible_unqualified_types(CType *type1, CType *type2)
{
    return compare_types(type1,type2,1);
}

static void cast_error(CType *st, CType *dt)
{
    type_incompatibility_error(st, dt, "cannot convert '%s' to '%s'");
}

/* verify type compatibility to store vtop in 'dt' type */
static void verify_assign_cast(CType *dt)
{
    CType *st, *type1, *type2;
    int dbt, sbt, qualwarn, lvl;

    st = &vtop->type; /* source type */
    dbt = dt->t & VT_BTYPE;
    sbt = st->t & VT_BTYPE;
    if (dt->t & VT_CONSTANT)
        tcc_warning("assignment of read-only location");
    switch(dbt) {
    case VT_VOID:
        if (sbt != dbt)
            tcc_error("assignment to void expression");
        break;
    case VT_PTR:
        /* special cases for pointers */
        /* '0' can also be a pointer */
        if (is_null_pointer(vtop))
            break;
        /* accept implicit pointer to integer cast with warning */
        if (is_integer_btype(sbt)) {
            tcc_warning("assignment makes pointer from integer without a cast");
            break;
        }
        type1 = pointed_type(dt);
        if (sbt == VT_PTR)
            type2 = pointed_type(st);
        else if (sbt == VT_FUNC)
            type2 = st; /* a function is implicitly a function pointer */
        else
            goto error;
        if (is_compatible_types(type1, type2))
            break;
        for (qualwarn = lvl = 0;; ++lvl) {
            if (((type2->t & VT_CONSTANT) && !(type1->t & VT_CONSTANT)) ||
                ((type2->t & VT_VOLATILE) && !(type1->t & VT_VOLATILE)))
                qualwarn = 1;
            dbt = type1->t & (VT_BTYPE|VT_LONG);
            sbt = type2->t & (VT_BTYPE|VT_LONG);
            if (dbt != VT_PTR || sbt != VT_PTR)
                break;
            type1 = pointed_type(type1);
            type2 = pointed_type(type2);
        }
        if (!is_compatible_unqualified_types(type1, type2)) {
            if ((dbt == VT_VOID || sbt == VT_VOID) && lvl == 0) {
                /* void * can match anything */
            } else if (dbt == sbt
                && is_integer_btype(sbt & VT_BTYPE)
                && IS_ENUM(type1->t) + IS_ENUM(type2->t)
                    + !!((type1->t ^ type2->t) & VT_UNSIGNED) < 2) {
		/* Like GCC don't warn by default for merely changes
		   in pointer target signedness.  Do warn for different
		   base types, though, in particular for unsigned enums
		   and signed int targets.  */
            } else {
                tcc_warning("assignment from incompatible pointer type");
                break;
            }
        }
        if (qualwarn)
            tcc_warning_c(warn_discarded_qualifiers)("assignment discards qualifiers from pointer target type");
        break;
    case VT_BYTE:
    case VT_SHORT:
    case VT_INT:
    case VT_LLONG:
        if (sbt == VT_PTR || sbt == VT_FUNC) {
            tcc_warning("assignment makes integer from pointer without a cast");
        } else if (sbt == VT_STRUCT) {
            goto case_VT_STRUCT;
        }
        /* XXX: more tests */
        break;
    case VT_STRUCT:
    case_VT_STRUCT:
        if (!is_compatible_unqualified_types(dt, st)) {
    error:
            cast_error(st, dt);
        }
        break;
    }
}

static void gen_assign_cast(CType *dt)
{
    verify_assign_cast(dt);
    gen_cast(dt);
}

/* store vtop in lvalue pushed on stack */
ST_FUNC void vstore(void)
{
    int sbt, dbt, ft, r, size, align, bit_size, bit_pos, delayed_cast;

    ft = vtop[-1].type.t;
    sbt = vtop->type.t & VT_BTYPE;
    dbt = ft & VT_BTYPE;
    verify_assign_cast(&vtop[-1].type);

    if (sbt == VT_STRUCT) {
        /* if structure, only generate pointer */
        /* structure assignment : generate memcpy */
        size = type_size(&vtop->type, &align);
        /* destination, keep on stack() as result */
        vpushv(vtop - 1);
#ifdef CONFIG_TCC_BCHECK
        if (vtop->r & VT_MUSTBOUND)
            gbound(); /* check would be wrong after gaddrof() */
#endif
        vtop->type.t = VT_PTR;
        gaddrof();
        /* source */
        vswap();
#ifdef CONFIG_TCC_BCHECK
        if (vtop->r & VT_MUSTBOUND)
            gbound();
#endif
        vtop->type.t = VT_PTR;
        gaddrof();

#ifdef TCC_TARGET_NATIVE_STRUCT_COPY
        if (1
#ifdef CONFIG_TCC_BCHECK
            && !tcc_state->do_bounds_check
#endif
            ) {
            gen_struct_copy(size);
        } else
#endif
        {
            /* type size */
            vpushi(size);
            /* Use memmove, rather than memcpy, as dest and src may be same: */
#ifdef TCC_ARM_EABI
            if(!(align & 7))
                vpush_helper_func(TOK_memmove8);
            else if(!(align & 3))
                vpush_helper_func(TOK_memmove4);
            else
#endif
            vpush_helper_func(TOK_memmove);
            vrott(4);
            gfunc_call(3);
        }

    } else if (ft & VT_BITFIELD) {
        /* bitfield store handling */

        /* save lvalue as expression result (example: s.b = s.a = n;) */
        vdup(), vtop[-1] = vtop[-2];

        bit_pos = BIT_POS(ft);
        bit_size = BIT_SIZE(ft);
        /* remove bit field info to avoid loops */
        vtop[-1].type.t = ft & ~VT_STRUCT_MASK;

        if (dbt == VT_BOOL) {
            gen_cast(&vtop[-1].type);
            vtop[-1].type.t = (vtop[-1].type.t & ~VT_BTYPE) | (VT_BYTE | VT_UNSIGNED);
        }
        r = adjust_bf(vtop - 1, bit_pos, bit_size);
        if (dbt != VT_BOOL) {
            gen_cast(&vtop[-1].type);
            dbt = vtop[-1].type.t & VT_BTYPE;
        }
        if (r == VT_STRUCT) {
            store_packed_bf(bit_pos, bit_size);
        } else {
            unsigned long long mask = (1ULL << bit_size) - 1;
            if (dbt != VT_BOOL) {
                /* mask source */
                if (dbt == VT_LLONG)
                    vpushll(mask);
                else
                    vpushi((unsigned)mask);
                gen_op('&');
            }
            /* shift source */
            vpushi(bit_pos);
            gen_op(TOK_SHL);
            vswap();
            /* duplicate destination */
            vdup();
            vrott(3);
            /* load destination, mask and or with source */
            if (dbt == VT_LLONG)
                vpushll(~(mask << bit_pos));
            else
                vpushi(~((unsigned)mask << bit_pos));
            gen_op('&');
            gen_op('|');
            /* store result */
            vstore();
            /* ... and discard */
            vpop();
        }
    } else if (dbt == VT_VOID) {
        --vtop;
    } else {
            /* optimize char/short casts */
            delayed_cast = 0;
            if ((dbt == VT_BYTE || dbt == VT_SHORT)
                && is_integer_btype(sbt)
                ) {
                if ((vtop->r & VT_MUSTCAST)
                    && btype_size(dbt) > btype_size(sbt)
                    )
                    force_charshort_cast();
                delayed_cast = 1;
            } else {
                gen_cast(&vtop[-1].type);
            }

#ifdef CONFIG_TCC_BCHECK
            /* bound check case */
            if (vtop[-1].r & VT_MUSTBOUND) {
                vswap();
                gbound();
                vswap();
            }
#endif
            gv(RC_TYPE(dbt)); /* generate value */

            if (delayed_cast) {
                vtop->r |= BFVAL(VT_MUSTCAST, (sbt == VT_LLONG) + 1);
                //tcc_warning("deley cast %x -> %x", sbt, dbt);
                vtop->type.t = ft & VT_TYPE;
            }

            /* if lvalue was saved on stack, must read it */
            if ((vtop[-1].r & VT_VALMASK) == VT_LLOCAL) {
                SValue sv;
                r = get_reg(RC_INT);
                sv.type.t = VT_PTRDIFF_T;
                sv.r = VT_LOCAL | VT_LVAL;
                sv.c.i = vtop[-1].c.i;
                load(r, &sv);
                vtop[-1].r = r | VT_LVAL;
            }

            r = vtop->r & VT_VALMASK;
            /* two word case handling :
               store second register at word + 4 (or +8 for x86-64)  */
            if (USING_TWO_WORDS(dbt)) {
                int load_type = (dbt == VT_QFLOAT) ? VT_DOUBLE : VT_PTRDIFF_T;
                vtop[-1].type.t = load_type;
                store(r, vtop - 1);
                vswap();
                /* convert to int to increment easily */
                vtop->type.t = VT_PTRDIFF_T;
                gaddrof();
                vpushs(PTR_SIZE);
                gen_op('+');
                vtop->r |= VT_LVAL;
                vswap();
                vtop[-1].type.t = load_type;
                /* XXX: it works because r2 is spilled last ! */
                store(vtop->r2, vtop - 1);
            } else {
                /* single word */
                store(r, vtop - 1);
            }
        vswap();
        vtop--; /* NOT vpop() because on x86 it would flush the fp stack */
    }
}

/* post defines POST/PRE add. c is the token ++ or -- */
ST_FUNC void inc(int post, int c)
{
    test_lvalue();
    vdup(); /* save lvalue */
    if (post) {
        gv_dup(); /* duplicate value */
        vrotb(3);
        vrotb(3);
    }
    /* add constant */
    vpushi(c - TOK_MID); 
    gen_op('+');
    vstore(); /* store value */
    if (post)
        vpop(); /* if post op, return saved value */
}

ST_FUNC void parse_mult_str (CString *astr, const char *msg)
{
    /* read the string */
    if (tok != TOK_STR)
        expect(msg);
    cstr_new(astr);
    while (tok == TOK_STR) {
        /* XXX: add \0 handling too ? */
        cstr_cat(astr, tokc.str.data, -1);
        next();
    }
    cstr_ccat(astr, '\0');
}

/* If I is >= 1 and a power of two, returns log2(i)+1.
   If I is 0 returns 0.  */
ST_FUNC int exact_log2p1(int i)
{
  int ret;
  if (!i)
    return 0;
  for (ret = 1; i >= 1 << 8; ret += 8)
    i >>= 8;
  if (i >= 1 << 4)
    ret += 4, i >>= 4;
  if (i >= 1 << 2)
    ret += 2, i >>= 2;
  if (i >= 1 << 1)
    ret++;
  return ret;
}

/* Parse __attribute__((...)) GNUC extension. */
static void parse_attribute(AttributeDef *ad)
{
    int t, n;
    CString astr;
    
redo:
    if (tok != TOK_ATTRIBUTE1 && tok != TOK_ATTRIBUTE2)
        return;
    next();
    skip('(');
    skip('(');
    while (tok != ')') {
        if (tok < TOK_IDENT)
            expect("attribute name");
        t = tok;
        next();
        switch(t) {
	case TOK_CLEANUP1:
	case TOK_CLEANUP2:
	{
	    Sym *s;

	    skip('(');
	    s = sym_find(tok);
	    if (!s) {
	        tcc_warning_c(warn_implicit_function_declaration)(
                    "implicit declaration of function '%s'", get_tok_str(tok, &tokc));
	        s = external_global_sym(tok, &func_old_type);
            } else if ((s->type.t & VT_BTYPE) != VT_FUNC)
                tcc_error("'%s' is not declared as function", get_tok_str(tok, &tokc));
	    ad->cleanup_func = s;
	    next();
            skip(')');
	    break;
	}
        case TOK_CONSTRUCTOR1:
        case TOK_CONSTRUCTOR2:
            ad->f.func_ctor = 1;
            break;
        case TOK_DESTRUCTOR1:
        case TOK_DESTRUCTOR2:
            ad->f.func_dtor = 1;
            break;
        case TOK_ALWAYS_INLINE1:
        case TOK_ALWAYS_INLINE2:
            ad->f.func_alwinl = 1;
            break;
        case TOK_SECTION1:
        case TOK_SECTION2:
            skip('(');
	    parse_mult_str(&astr, "section name");
            ad->section = find_section(tcc_state, (char *)astr.data);
            skip(')');
	    cstr_free(&astr);
            break;
        case TOK_ALIAS1:
        case TOK_ALIAS2:
            skip('(');
	    parse_mult_str(&astr, "alias(\"target\")");
            ad->alias_target = /* save string as token, for later */
                tok_alloc((char*)astr.data, astr.size-1)->tok;
            skip(')');
	    cstr_free(&astr);
            break;
	case TOK_VISIBILITY1:
	case TOK_VISIBILITY2:
            skip('(');
	    parse_mult_str(&astr,
			   "visibility(\"default|hidden|internal|protected\")");
	    if (!strcmp (astr.data, "default"))
	        ad->a.visibility = STV_DEFAULT;
	    else if (!strcmp (astr.data, "hidden"))
	        ad->a.visibility = STV_HIDDEN;
	    else if (!strcmp (astr.data, "internal"))
	        ad->a.visibility = STV_INTERNAL;
	    else if (!strcmp (astr.data, "protected"))
	        ad->a.visibility = STV_PROTECTED;
	    else
                expect("visibility(\"default|hidden|internal|protected\")");
            skip(')');
	    cstr_free(&astr);
            break;
        case TOK_ALIGNED1:
        case TOK_ALIGNED2:
            if (tok == '(') {
                next();
                n = expr_const();
                if (n <= 0 || (n & (n - 1)) != 0) 
                    tcc_error("alignment must be a positive power of two");
                skip(')');
            } else {
                n = MAX_ALIGN;
            }
            ad->a.aligned = exact_log2p1(n);
	    if (n != 1 << (ad->a.aligned - 1))
	      tcc_error("alignment of %d is larger than implemented", n);
            break;
        case TOK_PACKED1:
        case TOK_PACKED2:
            ad->a.packed = 1;
            break;
        case TOK_WEAK1:
        case TOK_WEAK2:
            ad->a.weak = 1;
            break;
        case TOK_UNUSED1:
        case TOK_UNUSED2:
            /* currently, no need to handle it because tcc does not
               track unused objects */
            break;
        case TOK_NORETURN1:
        case TOK_NORETURN2:
            ad->f.func_noreturn = 1;
            break;
        case TOK_CDECL1:
        case TOK_CDECL2:
        case TOK_CDECL3:
            ad->f.func_call = FUNC_CDECL;
            break;
        case TOK_STDCALL1:
        case TOK_STDCALL2:
        case TOK_STDCALL3:
            ad->f.func_call = FUNC_STDCALL;
            break;
#ifdef TCC_TARGET_I386
        case TOK_REGPARM1:
        case TOK_REGPARM2:
            skip('(');
            n = expr_const();
            if (n > 3) 
                n = 3;
            else if (n < 0)
                n = 0;
            if (n > 0)
                ad->f.func_call = FUNC_FASTCALL1 + n - 1;
            skip(')');
            break;
        case TOK_FASTCALL1:
        case TOK_FASTCALL2:
        case TOK_FASTCALL3:
            ad->f.func_call = FUNC_FASTCALLW;
            break;            
#endif
        case TOK_MODE:
            skip('(');
            switch(tok) {
                case TOK_MODE_DI:
                    ad->attr_mode = VT_LLONG + 1;
                    break;
                case TOK_MODE_QI:
                    ad->attr_mode = VT_BYTE + 1;
                    break;
                case TOK_MODE_HI:
                    ad->attr_mode = VT_SHORT + 1;
                    break;
                case TOK_MODE_SI:
                case TOK_MODE_word:
                    ad->attr_mode = VT_INT + 1;
                    break;
                default:
                    tcc_warning("__mode__(%s) not supported\n", get_tok_str(tok, NULL));
                    break;
            }
            next();
            skip(')');
            break;
        case TOK_DLLEXPORT:
            ad->a.dllexport = 1;
            break;
        case TOK_NODECORATE:
            ad->a.nodecorate = 1;
            break;
        case TOK_DLLIMPORT:
            ad->a.dllimport = 1;
            break;
        default:
            tcc_warning_c(warn_unsupported)("'%s' attribute ignored", get_tok_str(t, NULL));
            /* skip parameters */
            if (tok == '(') {
                int parenthesis = 0;
                do {
                    if (tok == '(') 
                        parenthesis++;
                    else if (tok == ')') 
                        parenthesis--;
                    next();
                } while (parenthesis && tok != -1);
            }
            break;
        }
        if (tok != ',')
            break;
        next();
    }
    skip(')');
    skip(')');
    goto redo;
}

static Sym * find_field (CType *type, int v, int *cumofs)
{
    Sym *s = type->ref;
    v |= SYM_FIELD;
    while ((s = s->next) != NULL) {
	if ((s->v & SYM_FIELD) &&
	    (s->type.t & VT_BTYPE) == VT_STRUCT &&
	    (s->v & ~SYM_FIELD) >= SYM_FIRST_ANOM) {
	    Sym *ret = find_field (&s->type, v, cumofs);
	    if (ret) {
                *cumofs += s->c;
	        return ret;
            }
	}
	if (s->v == v)
	  break;
    }
    return s;
}

static void check_fields (CType *type, int check)
{
    Sym *s = type->ref;

    while ((s = s->next) != NULL) {
        int v = s->v & ~SYM_FIELD;
        if (v < SYM_FIRST_ANOM) {
            TokenSym *ts = table_ident[v - TOK_IDENT];
            if (check && (ts->tok & SYM_FIELD))
                tcc_error("duplicate member '%s'", get_tok_str(v, NULL));
            ts->tok ^= SYM_FIELD;
        } else if ((s->type.t & VT_BTYPE) == VT_STRUCT)
            check_fields (&s->type, check);
    }
}

static void struct_layout(CType *type, AttributeDef *ad)
{
    int size, align, maxalign, offset, c, bit_pos, bit_size;
    int packed, a, bt, prevbt, prev_bit_size;
    int pcc = !tcc_state->ms_bitfields;
    int pragma_pack = *tcc_state->pack_stack_ptr;
    Sym *f;

    maxalign = 1;
    offset = 0;
    c = 0;
    bit_pos = 0;
    prevbt = VT_STRUCT; /* make it never match */
    prev_bit_size = 0;

//#define BF_DEBUG

    for (f = type->ref->next; f; f = f->next) {
        if (f->type.t & VT_BITFIELD)
            bit_size = BIT_SIZE(f->type.t);
        else
            bit_size = -1;
        size = type_size(&f->type, &align);
        a = f->a.aligned ? 1 << (f->a.aligned - 1) : 0;
        packed = 0;

        if (pcc && bit_size == 0) {
            /* in pcc mode, packing does not affect zero-width bitfields */

        } else {
            /* in pcc mode, attribute packed overrides if set. */
            if (pcc && (f->a.packed || ad->a.packed))
                align = packed = 1;

            /* pragma pack overrides align if lesser and packs bitfields always */
            if (pragma_pack) {
                packed = 1;
                if (pragma_pack < align)
                    align = pragma_pack;
                /* in pcc mode pragma pack also overrides individual align */
                if (pcc && pragma_pack < a)
                    a = 0;
            }
        }
        /* some individual align was specified */
        if (a)
            align = a;

        if (type->ref->type.t == VT_UNION) {
	    if (pcc && bit_size >= 0)
	        size = (bit_size + 7) >> 3;
	    offset = 0;
	    if (size > c)
	        c = size;

	} else if (bit_size < 0) {
            if (pcc)
                c += (bit_pos + 7) >> 3;
	    c = (c + align - 1) & -align;
	    offset = c;
	    if (size > 0)
	        c += size;
	    bit_pos = 0;
	    prevbt = VT_STRUCT;
	    prev_bit_size = 0;

	} else {
	    /* A bit-field.  Layout is more complicated.  There are two
	       options: PCC (GCC) compatible and MS compatible */
            if (pcc) {
		/* In PCC layout a bit-field is placed adjacent to the
                   preceding bit-fields, except if:
                   - it has zero-width
                   - an individual alignment was given
                   - it would overflow its base type container and
                     there is no packing */
                if (bit_size == 0) {
            new_field:
		    c = (c + ((bit_pos + 7) >> 3) + align - 1) & -align;
		    bit_pos = 0;
                } else if (f->a.aligned) {
                    goto new_field;
                } else if (!packed) {
                    int a8 = align * 8;
	            int ofs = ((c * 8 + bit_pos) % a8 + bit_size + a8 - 1) / a8;
                    if (ofs > size / align)
                        goto new_field;
                }

                /* in pcc mode, long long bitfields have type int if they fit */
                if (size == 8 && bit_size <= 32)
                    f->type.t = (f->type.t & ~VT_BTYPE) | VT_INT, size = 4;

                while (bit_pos >= align * 8)
                    c += align, bit_pos -= align * 8;
                offset = c;

		/* In PCC layout named bit-fields influence the alignment
		   of the containing struct using the base types alignment,
		   except for packed fields (which here have correct align).  */
		if (f->v & SYM_FIRST_ANOM
                    // && bit_size // ??? gcc on ARM/rpi does that
                    )
		    align = 1;

	    } else {
		bt = f->type.t & VT_BTYPE;
		if ((bit_pos + bit_size > size * 8)
                    || (bit_size > 0) == (bt != prevbt)
                    ) {
		    c = (c + align - 1) & -align;
		    offset = c;
		    bit_pos = 0;
		    /* In MS bitfield mode a bit-field run always uses
		       at least as many bits as the underlying type.
		       To start a new run it's also required that this
		       or the last bit-field had non-zero width.  */
		    if (bit_size || prev_bit_size)
		        c += size;
		}
		/* In MS layout the records alignment is normally
		   influenced by the field, except for a zero-width
		   field at the start of a run (but by further zero-width
		   fields it is again).  */
		if (bit_size == 0 && prevbt != bt)
		    align = 1;
		prevbt = bt;
                prev_bit_size = bit_size;
	    }

	    f->type.t = (f->type.t & ~(0x3f << VT_STRUCT_SHIFT))
		        | (bit_pos << VT_STRUCT_SHIFT);
	    bit_pos += bit_size;
	}
	if (align > maxalign)
	    maxalign = align;

#ifdef BF_DEBUG
	printf("set field %s offset %-2d size %-2d align %-2d",
	       get_tok_str(f->v & ~SYM_FIELD, NULL), offset, size, align);
	if (f->type.t & VT_BITFIELD) {
	    printf(" pos %-2d bits %-2d",
                    BIT_POS(f->type.t),
                    BIT_SIZE(f->type.t)
                    );
	}
	printf("\n");
#endif

        f->c = offset;
	f->r = 0;
    }

    if (pcc)
        c += (bit_pos + 7) >> 3;

    /* store size and alignment */
    a = bt = ad->a.aligned ? 1 << (ad->a.aligned - 1) : 1;
    if (a < maxalign)
        a = maxalign;
    type->ref->r = a;
    if (pragma_pack && pragma_pack < maxalign && 0 == pcc) {
        /* can happen if individual align for some member was given.  In
           this case MSVC ignores maxalign when aligning the size */
        a = pragma_pack;
        if (a < bt)
            a = bt;
    }
    c = (c + a - 1) & -a;
    type->ref->c = c;

#ifdef BF_DEBUG
    printf("struct size %-2d align %-2d\n\n", c, a), fflush(stdout);
#endif

    /* check whether we can access bitfields by their type */
    for (f = type->ref->next; f; f = f->next) {
        int s, px, cx, c0;
        CType t;

        if (0 == (f->type.t & VT_BITFIELD))
            continue;
        f->type.ref = f;
        f->auxtype = -1;
        bit_size = BIT_SIZE(f->type.t);
        if (bit_size == 0)
            continue;
        bit_pos = BIT_POS(f->type.t);
        size = type_size(&f->type, &align);

        if (bit_pos + bit_size <= size * 8 && f->c + size <= c
#ifdef TCC_TARGET_ARM
            && !(f->c & (align - 1))
#endif
            )
            continue;

        /* try to access the field using a different type */
        c0 = -1, s = align = 1;
        t.t = VT_BYTE;
        for (;;) {
            px = f->c * 8 + bit_pos;
            cx = (px >> 3) & -align;
            px = px - (cx << 3);
            if (c0 == cx)
                break;
            s = (px + bit_size + 7) >> 3;
            if (s > 4) {
                t.t = VT_LLONG;
            } else if (s > 2) {
                t.t = VT_INT;
            } else if (s > 1) {
                t.t = VT_SHORT;
            } else {
                t.t = VT_BYTE;
            }
            s = type_size(&t, &align);
            c0 = cx;
        }

        if (px + bit_size <= s * 8 && cx + s <= c
#ifdef TCC_TARGET_ARM
            && !(cx & (align - 1))
#endif
            ) {
            /* update offset and bit position */
            f->c = cx;
            bit_pos = px;
	    f->type.t = (f->type.t & ~(0x3f << VT_STRUCT_SHIFT))
		        | (bit_pos << VT_STRUCT_SHIFT);
            if (s != size)
                f->auxtype = t.t;
#ifdef BF_DEBUG
            printf("FIX field %s offset %-2d size %-2d align %-2d "
                "pos %-2d bits %-2d\n",
                get_tok_str(f->v & ~SYM_FIELD, NULL),
                cx, s, align, px, bit_size);
#endif
        } else {
            /* fall back to load/store single-byte wise */
            f->auxtype = VT_STRUCT;
#ifdef BF_DEBUG
            printf("FIX field %s : load byte-wise\n",
                 get_tok_str(f->v & ~SYM_FIELD, NULL));
#endif
        }
    }
}

/* enum/struct/union declaration. u is VT_ENUM/VT_STRUCT/VT_UNION */
static void struct_decl(CType *type, int u)
{
    int v, c, size, align, flexible;
    int bit_size, bsize, bt;
    Sym *s, *ss, **ps;
    AttributeDef ad, ad1;
    CType type1, btype;

    memset(&ad, 0, sizeof ad);
    next();
    parse_attribute(&ad);
    if (tok != '{') {
        v = tok;
        next();
        /* struct already defined ? return it */
        if (v < TOK_IDENT)
            expect("struct/union/enum name");
        s = struct_find(v);
        if (s && (s->sym_scope == local_scope || tok != '{')) {
            if (u == s->type.t)
                goto do_decl;
            if (u == VT_ENUM && IS_ENUM(s->type.t))
                goto do_decl;
            tcc_error("redefinition of '%s'", get_tok_str(v, NULL));
        }
    } else {
        v = anon_sym++;
    }
    /* Record the original enum/struct/union token.  */
    type1.t = u == VT_ENUM ? u | VT_INT | VT_UNSIGNED : u;
    type1.ref = NULL;
    /* we put an undefined size for struct/union */
    s = sym_push(v | SYM_STRUCT, &type1, 0, -1);
    s->r = 0; /* default alignment is zero as gcc */
do_decl:
    type->t = s->type.t;
    type->ref = s;

    if (tok == '{') {
        next();
        if (s->c != -1)
            tcc_error("struct/union/enum already defined");
        s->c = -2;
        /* cannot be empty */
        /* non empty enums are not allowed */
        ps = &s->next;
        if (u == VT_ENUM) {
            long long ll = 0, pl = 0, nl = 0;
	    CType t;
            t.ref = s;
            /* enum symbols have static storage */
            t.t = VT_INT|VT_STATIC|VT_ENUM_VAL;
            for(;;) {
                v = tok;
                if (v < TOK_UIDENT)
                    expect("identifier");
                ss = sym_find(v);
                if (ss && !local_stack)
                    tcc_error("redefinition of enumerator '%s'",
                              get_tok_str(v, NULL));
                next();
                if (tok == '=') {
                    next();
		    ll = expr_const64();
                }
                ss = sym_push(v, &t, VT_CONST, 0);
                ss->enum_val = ll;
                *ps = ss, ps = &ss->next;
                if (ll < nl)
                    nl = ll;
                if (ll > pl)
                    pl = ll;
                if (tok != ',')
                    break;
                next();
                ll++;
                /* NOTE: we accept a trailing comma */
                if (tok == '}')
                    break;
            }
            skip('}');
            /* set integral type of the enum */
            t.t = VT_INT;
            if (nl >= 0) {
                if (pl != (unsigned)pl)
                    t.t = (LONG_SIZE==8 ? VT_LLONG|VT_LONG : VT_LLONG);
                t.t |= VT_UNSIGNED;
            } else if (pl != (int)pl || nl != (int)nl)
                t.t = (LONG_SIZE==8 ? VT_LLONG|VT_LONG : VT_LLONG);
            s->type.t = type->t = t.t | VT_ENUM;
            s->c = 0;
            /* set type for enum members */
            for (ss = s->next; ss; ss = ss->next) {
                ll = ss->enum_val;
                if (ll == (int)ll) /* default is int if it fits */
                    continue;
                if (t.t & VT_UNSIGNED) {
                    ss->type.t |= VT_UNSIGNED;
                    if (ll == (unsigned)ll)
                        continue;
                }
                ss->type.t = (ss->type.t & ~VT_BTYPE)
                    | (LONG_SIZE==8 ? VT_LLONG|VT_LONG : VT_LLONG);
            }
        } else {
            c = 0;
            flexible = 0;
            while (tok != '}') {
                if (!parse_btype(&btype, &ad1)) {
		    skip(';');
		    continue;
		}
                while (1) {
		    if (flexible)
		        tcc_error("flexible array member '%s' not at the end of struct",
                              get_tok_str(v, NULL));
                    bit_size = -1;
                    v = 0;
                    type1 = btype;
                    if (tok != ':') {
			if (tok != ';')
                            type_decl(&type1, &ad1, &v, TYPE_DIRECT);
                        if (v == 0) {
                    	    if ((type1.t & VT_BTYPE) != VT_STRUCT)
                        	expect("identifier");
                    	    else {
				int v = btype.ref->v;
				if (!(v & SYM_FIELD) && (v & ~SYM_STRUCT) < SYM_FIRST_ANOM) {
				    if (tcc_state->ms_extensions == 0)
                        		expect("identifier");
				}
                    	    }
                        }
                        if (type_size(&type1, &align) < 0) {
			    if ((u == VT_STRUCT) && (type1.t & VT_ARRAY) && c)
			        flexible = 1;
			    else
			        tcc_error("field '%s' has incomplete type",
                                      get_tok_str(v, NULL));
                        }
                        if ((type1.t & VT_BTYPE) == VT_FUNC ||
			    (type1.t & VT_BTYPE) == VT_VOID ||
                            (type1.t & VT_STORAGE))
                            tcc_error("invalid type for '%s'", 
                                  get_tok_str(v, NULL));
                    }
                    if (tok == ':') {
                        next();
                        bit_size = expr_const();
                        /* XXX: handle v = 0 case for messages */
                        if (bit_size < 0)
                            tcc_error("negative width in bit-field '%s'", 
                                  get_tok_str(v, NULL));
                        if (v && bit_size == 0)
                            tcc_error("zero width for bit-field '%s'", 
                                  get_tok_str(v, NULL));
			parse_attribute(&ad1);
                    }
                    size = type_size(&type1, &align);
                    if (bit_size >= 0) {
                        bt = type1.t & VT_BTYPE;
                        if (bt != VT_INT && 
                            bt != VT_BYTE && 
                            bt != VT_SHORT &&
                            bt != VT_BOOL &&
                            bt != VT_LLONG)
                            tcc_error("bitfields must have scalar type");
                        bsize = size * 8;
                        if (bit_size > bsize) {
                            tcc_error("width of '%s' exceeds its type",
                                  get_tok_str(v, NULL));
                        } else if (bit_size == bsize
                                    && !ad.a.packed && !ad1.a.packed) {
                            /* no need for bit fields */
                            ;
                        } else if (bit_size == 64) {
                            tcc_error("field width 64 not implemented");
                        } else {
                            type1.t = (type1.t & ~VT_STRUCT_MASK)
                                | VT_BITFIELD
                                | (bit_size << (VT_STRUCT_SHIFT + 6));
                        }
                    }
                    if (v != 0 || (type1.t & VT_BTYPE) == VT_STRUCT) {
                        /* Remember we've seen a real field to check
			   for placement of flexible array member. */
			c = 1;
                    }
		    /* If member is a struct or bit-field, enforce
		       placing into the struct (as anonymous).  */
                    if (v == 0 &&
			((type1.t & VT_BTYPE) == VT_STRUCT ||
			 bit_size >= 0)) {
		        v = anon_sym++;
		    }
                    if (v) {
                        ss = sym_push(v | SYM_FIELD, &type1, 0, 0);
                        ss->a = ad1.a;
                        *ps = ss;
                        ps = &ss->next;
                    }
                    if (tok == ';' || tok == TOK_EOF)
                        break;
                    skip(',');
                }
                skip(';');
            }
            skip('}');
	    parse_attribute(&ad);
            if (ad.cleanup_func) {
                tcc_warning("attribute '__cleanup__' ignored on type");
            }
	    check_fields(type, 1);
	    check_fields(type, 0);
            struct_layout(type, &ad);
	    if (debug_modes)
		tcc_debug_fix_anon(tcc_state, type);
        }
    }
}

static void sym_to_attr(AttributeDef *ad, Sym *s)
{
    merge_symattr(&ad->a, &s->a);
    merge_funcattr(&ad->f, &s->f);
}

/* Add type qualifiers to a type. If the type is an array then the qualifiers
   are added to the element type, copied because it could be a typedef. */
static void parse_btype_qualify(CType *type, int qualifiers)
{
    while (type->t & VT_ARRAY) {
        type->ref = sym_push(SYM_FIELD, &type->ref->type, 0, type->ref->c);
        type = &type->ref->type;
    }
    type->t |= qualifiers;
}

/* return 0 if no type declaration. otherwise, return the basic type
   and skip it. 
 */
static int parse_btype(CType *type, AttributeDef *ad)
{
    int t, u, bt, st, type_found, typespec_found, g, n;
    Sym *s;
    CType type1;

    memset(ad, 0, sizeof(AttributeDef));
    type_found = 0;
    typespec_found = 0;
    t = VT_INT;
    bt = st = -1;
    type->ref = NULL;

    while(1) {
        switch(tok) {
        case TOK_EXTENSION:
            /* currently, we really ignore extension */
            next();
            continue;

            /* basic types */
        case TOK_CHAR:
            u = VT_BYTE;
        basic_type:
            next();
        basic_type1:
            if (u == VT_SHORT || u == VT_LONG) {
                if (st != -1 || (bt != -1 && bt != VT_INT))
                    tmbt: tcc_error("too many basic types");
                st = u;
            } else {
                if (bt != -1 || (st != -1 && u != VT_INT))
                    goto tmbt;
                bt = u;
            }
            if (u != VT_INT)
                t = (t & ~(VT_BTYPE|VT_LONG)) | u;
            typespec_found = 1;
            break;
        case TOK_VOID:
            u = VT_VOID;
            goto basic_type;
        case TOK_SHORT:
            u = VT_SHORT;
            goto basic_type;
        case TOK_INT:
            u = VT_INT;
            goto basic_type;
        case TOK_ALIGNAS:
            { int n;
              AttributeDef ad1;
              next();
              skip('(');
              memset(&ad1, 0, sizeof(AttributeDef));
              if (parse_btype(&type1, &ad1)) {
                  type_decl(&type1, &ad1, &n, TYPE_ABSTRACT);
                  if (ad1.a.aligned)
                    n = 1 << (ad1.a.aligned - 1);
                  else
                    type_size(&type1, &n);
              } else {
                  n = expr_const();
                  if (n < 0 || (n & (n - 1)) != 0)
                    tcc_error("alignment must be a positive power of two");
              }
              skip(')');
              ad->a.aligned = exact_log2p1(n);
            }
            continue;
        case TOK_LONG:
            if ((t & VT_BTYPE) == VT_DOUBLE) {
                t = (t & ~(VT_BTYPE|VT_LONG)) | VT_LDOUBLE;
            } else if ((t & (VT_BTYPE|VT_LONG)) == VT_LONG) {
                t = (t & ~(VT_BTYPE|VT_LONG)) | VT_LLONG;
            } else {
                u = VT_LONG;
                goto basic_type;
            }
            next();
            break;
#ifdef TCC_TARGET_ARM64
        case TOK_UINT128:
            /* GCC's __uint128_t appears in some Linux header files. Make it a
               synonym for long double to get the size and alignment right. */
            u = VT_LDOUBLE;
            goto basic_type;
#endif
        case TOK_BOOL:
            u = VT_BOOL;
            goto basic_type;
        case TOK_FLOAT:
            u = VT_FLOAT;
            goto basic_type;
        case TOK_DOUBLE:
            if ((t & (VT_BTYPE|VT_LONG)) == VT_LONG) {
                t = (t & ~(VT_BTYPE|VT_LONG)) | VT_LDOUBLE;
            } else {
                u = VT_DOUBLE;
                goto basic_type;
            }
            next();
            break;
        case TOK_ENUM:
            struct_decl(&type1, VT_ENUM);
        basic_type2:
            u = type1.t;
            type->ref = type1.ref;
            goto basic_type1;
        case TOK_STRUCT:
            struct_decl(&type1, VT_STRUCT);
            goto basic_type2;
        case TOK_UNION:
            struct_decl(&type1, VT_UNION);
            goto basic_type2;

            /* type modifiers */
        case TOK__Atomic:
            next();
            type->t = t;
            parse_btype_qualify(type, VT_ATOMIC);
            t = type->t;
            if (tok == '(') {
                parse_expr_type(&type1);
                /* remove all storage modifiers except typedef */
                type1.t &= ~(VT_STORAGE&~VT_TYPEDEF);
                if (type1.ref)
                    sym_to_attr(ad, type1.ref);
                goto basic_type2;
            }
            break;
        case TOK_CONST1:
        case TOK_CONST2:
        case TOK_CONST3:
            type->t = t;
            parse_btype_qualify(type, VT_CONSTANT);
            t = type->t;
            next();
            break;
        case TOK_VOLATILE1:
        case TOK_VOLATILE2:
        case TOK_VOLATILE3:
            type->t = t;
            parse_btype_qualify(type, VT_VOLATILE);
            t = type->t;
            next();
            break;
        case TOK_SIGNED1:
        case TOK_SIGNED2:
        case TOK_SIGNED3:
            if ((t & (VT_DEFSIGN|VT_UNSIGNED)) == (VT_DEFSIGN|VT_UNSIGNED))
                tcc_error("signed and unsigned modifier");
            t |= VT_DEFSIGN;
            next();
            typespec_found = 1;
            break;
        case TOK_REGISTER:
        case TOK_AUTO:
        case TOK_RESTRICT1:
        case TOK_RESTRICT2:
        case TOK_RESTRICT3:
            next();
            break;
        case TOK_UNSIGNED:
            if ((t & (VT_DEFSIGN|VT_UNSIGNED)) == VT_DEFSIGN)
                tcc_error("signed and unsigned modifier");
            t |= VT_DEFSIGN | VT_UNSIGNED;
            next();
            typespec_found = 1;
            break;

            /* storage */
        case TOK_EXTERN:
            g = VT_EXTERN;
            goto storage;
        case TOK_STATIC:
            g = VT_STATIC;
            goto storage;
        case TOK_TYPEDEF:
            g = VT_TYPEDEF;
            goto storage;
       storage:
            if (t & (VT_EXTERN|VT_STATIC|VT_TYPEDEF) & ~g)
                tcc_error("multiple storage classes");
            t |= g;
            next();
            break;
        case TOK_INLINE1:
        case TOK_INLINE2:
        case TOK_INLINE3:
            t |= VT_INLINE;
            next();
            break;
        case TOK_NORETURN3:
            next();
            ad->f.func_noreturn = 1;
            break;
            /* GNUC attribute */
        case TOK_ATTRIBUTE1:
        case TOK_ATTRIBUTE2:
            parse_attribute(ad);
            if (ad->attr_mode) {
                u = ad->attr_mode -1;
                t = (t & ~(VT_BTYPE|VT_LONG)) | u;
            }
            continue;
            /* GNUC typeof */
        case TOK_TYPEOF1:
        case TOK_TYPEOF2:
        case TOK_TYPEOF3:
            next();
            parse_expr_type(&type1);
            /* remove all storage modifiers except typedef */
            type1.t &= ~(VT_STORAGE&~VT_TYPEDEF);
	    if (type1.ref)
                sym_to_attr(ad, type1.ref);
            goto basic_type2;
        default:
            if (typespec_found)
                goto the_end;
            s = sym_find(tok);
            if (!s || !(s->type.t & VT_TYPEDEF))
                goto the_end;

            n = tok, next();
            if (tok == ':' && !in_generic) {
                /* ignore if it's a label */
                unget_tok(n);
                goto the_end;
            }

            t &= ~(VT_BTYPE|VT_LONG);
            u = t & ~(VT_CONSTANT | VT_VOLATILE), t ^= u;
            type->t = (s->type.t & ~VT_TYPEDEF) | u;
            type->ref = s->type.ref;
            if (t)
                parse_btype_qualify(type, t);
            t = type->t;
            /* get attributes from typedef */
            sym_to_attr(ad, s);
            typespec_found = 1;
            st = bt = -2;
            break;
        }
        type_found = 1;
    }
the_end:
    if (tcc_state->char_is_unsigned) {
        if ((t & (VT_DEFSIGN|VT_BTYPE)) == VT_BYTE)
            t |= VT_UNSIGNED;
    }
    /* VT_LONG is used just as a modifier for VT_INT / VT_LLONG */
    bt = t & (VT_BTYPE|VT_LONG);
    if (bt == VT_LONG)
        t |= LONG_SIZE == 8 ? VT_LLONG : VT_INT;
#ifdef TCC_USING_DOUBLE_FOR_LDOUBLE
    if (bt == VT_LDOUBLE)
        t = (t & ~(VT_BTYPE|VT_LONG)) | (VT_DOUBLE|VT_LONG);
#endif
    type->t = t;
    return type_found;
}

/* convert a function parameter type (array to pointer and function to
   function pointer) */
static inline void convert_parameter_type(CType *pt)
{
    /* remove const and volatile qualifiers (XXX: const could be used
       to indicate a const function parameter */
    pt->t &= ~(VT_CONSTANT | VT_VOLATILE);
    /* array must be transformed to pointer according to ANSI C */
    pt->t &= ~VT_ARRAY;
    if ((pt->t & VT_BTYPE) == VT_FUNC) {
        mk_pointer(pt);
    }
}

ST_FUNC void parse_asm_str(CString *astr)
{
    skip('(');
    parse_mult_str(astr, "string constant");
}

/* Parse an asm label and return the token */
static int asm_label_instr(void)
{
    int v;
    CString astr;

    next();
    parse_asm_str(&astr);
    skip(')');
#ifdef ASM_DEBUG
    printf("asm_alias: \"%s\"\n", (char *)astr.data);
#endif
    v = tok_alloc(astr.data, astr.size - 1)->tok;
    cstr_free(&astr);
    return v;
}

static int post_type(CType *type, AttributeDef *ad, int storage, int td)
{
    int n, l, t1, arg_size, align, unused_align;
    Sym **plast, *s, *first;
    AttributeDef ad1;
    CType pt;
    TokenString *vla_array_tok = NULL;
    int *vla_array_str = NULL;

    if (tok == '(') {
        /* function type, or recursive declarator (return if so) */
        next();
	if (TYPE_DIRECT == (td & (TYPE_DIRECT|TYPE_ABSTRACT)))
	  return 0;
	if (tok == ')')
	  l = 0;
	else if (parse_btype(&pt, &ad1))
	  l = FUNC_NEW;
	else if (td & (TYPE_DIRECT|TYPE_ABSTRACT)) {
	    merge_attr (ad, &ad1);
	    return 0;
	} else
	  l = FUNC_OLD;

        first = NULL;
        plast = &first;
        arg_size = 0;
        ++local_scope;
        if (l) {
            for(;;) {
                /* read param name and compute offset */
                if (l != FUNC_OLD) {
                    if ((pt.t & VT_BTYPE) == VT_VOID && tok == ')')
                        break;
                    type_decl(&pt, &ad1, &n, TYPE_DIRECT | TYPE_ABSTRACT | TYPE_PARAM);
                    if ((pt.t & VT_BTYPE) == VT_VOID)
                        tcc_error("parameter declared as void");
                    if (n == 0)
                        n = SYM_FIELD;
                } else {
                    n = tok;
                    pt.t = VT_VOID; /* invalid type */
                    pt.ref = NULL;
                    next();
                }
                if (n < TOK_UIDENT)
                    expect("identifier");
                convert_parameter_type(&pt);
                arg_size += (type_size(&pt, &align) + PTR_SIZE - 1) / PTR_SIZE;
                s = sym_push(n, &pt, 0, 0);
                *plast = s;
                plast = &s->next;
                if (tok == ')')
                    break;
                skip(',');
                if (l == FUNC_NEW && tok == TOK_DOTS) {
                    l = FUNC_ELLIPSIS;
                    next();
                    break;
                }
		if (l == FUNC_NEW && !parse_btype(&pt, &ad1))
		    tcc_error("invalid type");
            }
        } else
            /* if no parameters, then old type prototype */
            l = FUNC_OLD;
        skip(')');
        /* remove parameter symbols from token table, keep on stack */
        if (first) {
            sym_pop(local_stack ? &local_stack : &global_stack, first->prev, 1);
            for (s = first; s; s = s->next)
                s->v |= SYM_FIELD;
        }
        --local_scope;
        /* NOTE: const is ignored in returned type as it has a special
           meaning in gcc / C++ */
        type->t &= ~VT_CONSTANT; 
        /* some ancient pre-K&R C allows a function to return an array
           and the array brackets to be put after the arguments, such 
           that "int c()[]" means something like "int[] c()" */
        if (tok == '[') {
            next();
            skip(']'); /* only handle simple "[]" */
            mk_pointer(type);
        }
        /* we push a anonymous symbol which will contain the function prototype */
        ad->f.func_args = arg_size;
        ad->f.func_type = l;
        s = sym_push(SYM_FIELD, type, 0, 0);
        s->a = ad->a;
        s->f = ad->f;
        s->next = first;
        type->t = VT_FUNC;
        type->ref = s;
    } else if (tok == '[') {
	int saved_nocode_wanted = nocode_wanted;
        /* array definition */
        next();
        n = -1;
        t1 = 0;
        if (td & TYPE_PARAM) while (1) {
	    /* XXX The optional type-quals and static should only be accepted
	       in parameter decls.  The '*' as well, and then even only
	       in prototypes (not function defs).  */
	    switch (tok) {
	    case TOK_RESTRICT1: case TOK_RESTRICT2: case TOK_RESTRICT3:
	    case TOK_CONST1:
	    case TOK_VOLATILE1:
	    case TOK_STATIC:
	    case '*':
		next();
		continue;
	    default:
		break;
	    }
            if (tok != ']') {
		int nest = 1;

		/* Code generation is not done now but has to be done
		   at start of function. Save code here for later use. */
	        nocode_wanted = 1;
		vla_array_tok = tok_str_alloc();
		for (;;) {
		    if (tok == ']') {
			nest--;
			if (nest == 0)
			    break;
		    }
		    if (tok == '[')
			nest++;
		    tok_str_add_tok(vla_array_tok);
		    next();
		}
		unget_tok(0);
		tok_str_add(vla_array_tok, -1);
		tok_str_add(vla_array_tok, 0);
		vla_array_str = vla_array_tok->str;
		begin_macro(vla_array_tok, 2);
		next();
	        gexpr();
		end_macro();
		next();
		goto check;
            }
            break;

	} else if (tok != ']') {
            if (!local_stack || (storage & VT_STATIC))
                vpushi(expr_const());
            else {
		/* VLAs (which can only happen with local_stack && !VT_STATIC)
		   length must always be evaluated, even under nocode_wanted,
		   so that its size slot is initialized (e.g. under sizeof
		   or typeof).  */
		nocode_wanted = 0;
		gexpr();
	    }
check:
            if ((vtop->r & (VT_VALMASK | VT_LVAL | VT_SYM)) == VT_CONST) {
                n = vtop->c.i;
                if (n < 0)
                    tcc_error("invalid array size");
            } else {
                if (!is_integer_btype(vtop->type.t & VT_BTYPE))
                    tcc_error("size of variable length array should be an integer");
                n = 0;
                t1 = VT_VLA;
            }
        }
        skip(']');
        /* parse next post type */
        post_type(type, ad, storage, (td & ~(TYPE_DIRECT|TYPE_ABSTRACT)) | TYPE_NEST);

        if ((type->t & VT_BTYPE) == VT_FUNC)
            tcc_error("declaration of an array of functions");
        if ((type->t & VT_BTYPE) == VT_VOID
            || type_size(type, &unused_align) < 0)
            tcc_error("declaration of an array of incomplete type elements");

        t1 |= type->t & VT_VLA;

        if (t1 & VT_VLA) {
            if (n < 0) {
		if  (td & TYPE_NEST)
                    tcc_error("need explicit inner array size in VLAs");
	    }
	    else {
                loc -= type_size(&int_type, &align);
                loc &= -align;
                n = loc;

                vpush_type_size(type, &align);
                gen_op('*');
                vset(&int_type, VT_LOCAL|VT_LVAL, n);
                vswap();
                vstore();
	    }
        }
        if (n != -1)
            vpop();
	nocode_wanted = saved_nocode_wanted;
                
        /* we push an anonymous symbol which will contain the array
           element type */
        s = sym_push(SYM_FIELD, type, 0, n);
        type->t = (t1 ? VT_VLA : VT_ARRAY) | VT_PTR;
        type->ref = s;
	if (vla_array_str) {
	    if (t1 & VT_VLA)
	        s->vla_array_str = vla_array_str;
	    else
	        tok_str_free_str(vla_array_str);
	}
    }
    return 1;
}

/* Parse a type declarator (except basic type), and return the type
   in 'type'. 'td' is a bitmask indicating which kind of type decl is
   expected. 'type' should contain the basic type. 'ad' is the
   attribute definition of the basic type. It can be modified by
   type_decl().  If this (possibly abstract) declarator is a pointer chain
   it returns the innermost pointed to type (equals *type, but is a different
   pointer), otherwise returns type itself, that's used for recursive calls.  */
static CType *type_decl(CType *type, AttributeDef *ad, int *v, int td)
{
    CType *post, *ret;
    int qualifiers, storage;

    /* recursive type, remove storage bits first, apply them later again */
    storage = type->t & VT_STORAGE;
    type->t &= ~VT_STORAGE;
    post = ret = type;

    while (tok == '*') {
        qualifiers = 0;
    redo:
        next();
        switch(tok) {
        case TOK__Atomic:
            qualifiers |= VT_ATOMIC;
            goto redo;
        case TOK_CONST1:
        case TOK_CONST2:
        case TOK_CONST3:
            qualifiers |= VT_CONSTANT;
            goto redo;
        case TOK_VOLATILE1:
        case TOK_VOLATILE2:
        case TOK_VOLATILE3:
            qualifiers |= VT_VOLATILE;
            goto redo;
        case TOK_RESTRICT1:
        case TOK_RESTRICT2:
        case TOK_RESTRICT3:
            goto redo;
	/* XXX: clarify attribute handling */
	case TOK_ATTRIBUTE1:
	case TOK_ATTRIBUTE2:
	    parse_attribute(ad);
	    break;
        }
        mk_pointer(type);
        type->t |= qualifiers;
	if (ret == type)
	    /* innermost pointed to type is the one for the first derivation */
	    ret = pointed_type(type);
    }

    if (tok == '(') {
	/* This is possibly a parameter type list for abstract declarators
	   ('int ()'), use post_type for testing this.  */
	if (!post_type(type, ad, 0, td)) {
	    /* It's not, so it's a nested declarator, and the post operations
	       apply to the innermost pointed to type (if any).  */
	    /* XXX: this is not correct to modify 'ad' at this point, but
	       the syntax is not clear */
	    parse_attribute(ad);
	    post = type_decl(type, ad, v, td);
	    skip(')');
	} else
	  goto abstract;
    } else if (tok >= TOK_IDENT && (td & TYPE_DIRECT)) {
	/* type identifier */
	*v = tok;
	next();
    } else {
  abstract:
	if (!(td & TYPE_ABSTRACT))
	  expect("identifier");
	*v = 0;
    }
    post_type(post, ad, storage, td & ~(TYPE_DIRECT|TYPE_ABSTRACT));
    parse_attribute(ad);
    type->t |= storage;
    return ret;
}

/* indirection with full error checking and bound check */
ST_FUNC void indir(void)
{
    if ((vtop->type.t & VT_BTYPE) != VT_PTR) {
        if ((vtop->type.t & VT_BTYPE) == VT_FUNC)
            return;
        expect("pointer");
    }
    if (vtop->r & VT_LVAL)
        gv(RC_INT);
    vtop->type = *pointed_type(&vtop->type);
    /* Arrays and functions are never lvalues */
    if (!(vtop->type.t & (VT_ARRAY | VT_VLA))
        && (vtop->type.t & VT_BTYPE) != VT_FUNC) {
        vtop->r |= VT_LVAL;
        /* if bound checking, the referenced pointer must be checked */
#ifdef CONFIG_TCC_BCHECK
        if (tcc_state->do_bounds_check)
            vtop->r |= VT_MUSTBOUND;
#endif
    }
}

/* pass a parameter to a function and do type checking and casting */
static void gfunc_param_typed(Sym *func, Sym *arg)
{
    int func_type;
    CType type;

    func_type = func->f.func_type;
    if (func_type == FUNC_OLD ||
        (func_type == FUNC_ELLIPSIS && arg == NULL)) {
        /* default casting : only need to convert float to double */
        if ((vtop->type.t & VT_BTYPE) == VT_FLOAT) {
            gen_cast_s(VT_DOUBLE);
        } else if (vtop->type.t & VT_BITFIELD) {
            type.t = vtop->type.t & (VT_BTYPE | VT_UNSIGNED);
	    type.ref = vtop->type.ref;
            gen_cast(&type);
        } else if (vtop->r & VT_MUSTCAST) {
            force_charshort_cast();
        }
    } else if (arg == NULL) {
        tcc_error("too many arguments to function");
    } else {
        type = arg->type;
        type.t &= ~VT_CONSTANT; /* need to do that to avoid false warning */
        gen_assign_cast(&type);
    }
}

/* parse an expression and return its type without any side effect. */
static void expr_type(CType *type, void (*expr_fn)(void))
{
    nocode_wanted++;
    expr_fn();
    *type = vtop->type;
    vpop();
    nocode_wanted--;
}

/* parse an expression of the form '(type)' or '(expr)' and return its
   type */
static void parse_expr_type(CType *type)
{
    int n;
    AttributeDef ad;

    skip('(');
    if (parse_btype(type, &ad)) {
        type_decl(type, &ad, &n, TYPE_ABSTRACT);
    } else {
        expr_type(type, gexpr);
    }
    skip(')');
}

static void parse_type(CType *type)
{
    AttributeDef ad;
    int n;

    if (!parse_btype(type, &ad)) {
        expect("type");
    }
    type_decl(type, &ad, &n, TYPE_ABSTRACT);
}

static void parse_builtin_params(int nc, const char *args)
{
    char c, sep = '(';
    CType type;
    if (nc)
        nocode_wanted++;
    next();
    if (*args == 0)
	skip(sep);
    while ((c = *args++)) {
	skip(sep);
	sep = ',';
        if (c == 't') {
            parse_type(&type);
	    vpush(&type);
	    continue;
        }
        expr_eq();
        type.ref = NULL;
        type.t = 0;
	switch (c) {
	    case 'e':
		continue;
	    case 'V':
                type.t = VT_CONSTANT;
	    case 'v':
                type.t |= VT_VOID;
                mk_pointer (&type);
                break;
	    case 'S':
                type.t = VT_CONSTANT;
	    case 's':
                type.t |= char_type.t;
                mk_pointer (&type);
                break;
	    case 'i':
                type.t = VT_INT;
                break;
	    case 'l':
                type.t = VT_SIZE_T;
                break;
	    default:
                break;
	}
        gen_assign_cast(&type);
    }
    skip(')');
    if (nc)
        nocode_wanted--;
}

static void parse_atomic(int atok)
{
    int size, align, arg;
    CType *atom, *atom_ptr, ct = {0};
    char buf[40];
    static const char *const templates[] = {
        /*
         * Each entry consists of callback and function template.
         * The template represents argument types and return type.
         *
         * ? void (return-only)
         * b bool
         * a atomic
         * A read-only atomic
         * p pointer to memory
         * v value
         * m memory model
         */

        /* keep in order of appearance in tcctok.h: */
        /* __atomic_store */            "avm.?",
        /* __atomic_load */             "Am.v",
        /* __atomic_exchange */         "avm.v",
        /* __atomic_compare_exchange */ "apvbmm.b",
        /* __atomic_fetch_add */        "avm.v",
        /* __atomic_fetch_sub */        "avm.v",
        /* __atomic_fetch_or */         "avm.v",
        /* __atomic_fetch_xor */        "avm.v",
        /* __atomic_fetch_and */        "avm.v"
    };
    const char *template = templates[(atok - TOK___atomic_store)];

    atom = atom_ptr = NULL;
    size = 0; /* pacify compiler */
    next();
    skip('(');
    for (arg = 0;;) {
        expr_eq();
        switch (template[arg]) {
        case 'a':
        case 'A':
            atom_ptr = &vtop->type;
            if ((atom_ptr->t & VT_BTYPE) != VT_PTR)
                expect("pointer");
            atom = pointed_type(atom_ptr);
            size = type_size(atom, &align);
            if (size > 8
                || (size & (size - 1))
                || (atok > TOK___atomic_compare_exchange
                    && (0 == btype_size(atom->t & VT_BTYPE)
                        || (atom->t & VT_BTYPE) == VT_PTR)))
                expect("integral or integer-sized pointer target type");
            /* GCC does not care either: */
            /* if (!(atom->t & VT_ATOMIC))
                tcc_warning("pointer target declaration is missing '_Atomic'"); */
            break;

        case 'p':
            if ((vtop->type.t & VT_BTYPE) != VT_PTR
             || type_size(pointed_type(&vtop->type), &align) != size)
                tcc_error("pointer target type mismatch in argument %d", arg + 1);
            gen_assign_cast(atom_ptr);
            break;
        case 'v':
            gen_assign_cast(atom);
            break;
        case 'm':
            gen_assign_cast(&int_type);
            break;
        case 'b':
            ct.t = VT_BOOL;
            gen_assign_cast(&ct);
            break;
        }
        if ('.' == template[++arg])
            break;
        skip(',');
    }
    skip(')');

    ct.t = VT_VOID;
    switch (template[arg + 1]) {
    case 'b':
        ct.t = VT_BOOL;
        break;
    case 'v':
        ct = *atom;
        break;
    }

    sprintf(buf, "%s_%d", get_tok_str(atok, 0), size);
    vpush_helper_func(tok_alloc_const(buf));
    vrott(arg + 1);
    gfunc_call(arg);

    vpush(&ct);
    PUT_R_RET(vtop, ct.t);
    if (ct.t == VT_BOOL) {
#ifdef PROMOTE_RET
	vtop->r |= BFVAL(VT_MUSTCAST, 1);
#else
	vtop->type.t = VT_INT;
#endif
    }
}

ST_FUNC void unary(void)
{
    int n, t, align, size, r, sizeof_caller;
    CType type;
    Sym *s;
    AttributeDef ad;

    /* generate line number info */
    if (debug_modes)
        tcc_debug_line(tcc_state), tcc_tcov_check_line (tcc_state, 1);

    sizeof_caller = in_sizeof;
    in_sizeof = 0;
    type.ref = NULL;
    /* XXX: GCC 2.95.3 does not generate a table although it should be
       better here */
 tok_next:
    switch(tok) {
    case TOK_EXTENSION:
        next();
        goto tok_next;
    case TOK_LCHAR:
#ifdef TCC_TARGET_PE
        t = VT_SHORT|VT_UNSIGNED;
        goto push_tokc;
#endif
    case TOK_CINT:
    case TOK_CCHAR: 
	t = VT_INT;
 push_tokc:
	type.t = t;
	vsetc(&type, VT_CONST, &tokc);
        next();
        break;
    case TOK_CUINT:
        t = VT_INT | VT_UNSIGNED;
        goto push_tokc;
    case TOK_CLLONG:
        t = VT_LLONG;
	goto push_tokc;
    case TOK_CULLONG:
        t = VT_LLONG | VT_UNSIGNED;
	goto push_tokc;
    case TOK_CFLOAT:
        t = VT_FLOAT;
	goto push_tokc;
    case TOK_CDOUBLE:
        t = VT_DOUBLE;
	goto push_tokc;
    case TOK_CLDOUBLE:
        t = VT_LDOUBLE;
	goto push_tokc;
    case TOK_CLONG:
        t = (LONG_SIZE == 8 ? VT_LLONG : VT_INT) | VT_LONG;
	goto push_tokc;
    case TOK_CULONG:
        t = (LONG_SIZE == 8 ? VT_LLONG : VT_INT) | VT_LONG | VT_UNSIGNED;
	goto push_tokc;
    case TOK___FUNCTION__:
        if (!gnu_ext)
            goto tok_identifier;
        /* fall thru */
    case TOK___FUNC__:
        {
            Section *sec;
            int len;
            /* special function name identifier */
            len = strlen(funcname) + 1;
            /* generate char[len] type */
            type.t = char_type.t;
            if (tcc_state->warn_write_strings & WARN_ON)
                type.t |= VT_CONSTANT;
            mk_pointer(&type);
            type.t |= VT_ARRAY;
            type.ref->c = len;
            sec = rodata_section;
            vpush_ref(&type, sec, sec->data_offset, len);
            if (!NODATA_WANTED)
                memcpy(section_ptr_add(sec, len), funcname, len);
            next();
        }
        break;
    case TOK_LSTR:
#ifdef TCC_TARGET_PE
        t = VT_SHORT | VT_UNSIGNED;
#else
        t = VT_INT;
#endif
        goto str_init;
    case TOK_STR:
        /* string parsing */
        t = char_type.t;
    str_init:
        if (tcc_state->warn_write_strings & WARN_ON)
            t |= VT_CONSTANT;
        type.t = t;
        mk_pointer(&type);
        type.t |= VT_ARRAY;
        memset(&ad, 0, sizeof(AttributeDef));
        ad.section = rodata_section;
        decl_initializer_alloc(&type, &ad, VT_CONST, 2, 0, 0);
        break;
    case '(':
        next();
        /* cast ? */
        if (parse_btype(&type, &ad)) {
            type_decl(&type, &ad, &n, TYPE_ABSTRACT);
            skip(')');
            /* check ISOC99 compound literal */
            if (tok == '{') {
                    /* data is allocated locally by default */
                if (global_expr)
                    r = VT_CONST;
                else
                    r = VT_LOCAL;
                /* all except arrays are lvalues */
                if (!(type.t & VT_ARRAY))
                    r |= VT_LVAL;
                memset(&ad, 0, sizeof(AttributeDef));
                decl_initializer_alloc(&type, &ad, r, 1, 0, 0);
            } else {
                if (sizeof_caller) {
                    vpush(&type);
                    return;
                }
                unary();
                gen_cast(&type);
            }
        } else if (tok == '{') {
	    int saved_nocode_wanted = nocode_wanted;
            if (const_wanted && !(nocode_wanted & unevalmask))
                expect("constant");
            if (0 == local_scope)
                tcc_error("statement expression outside of function");
            /* save all registers */
            save_regs(0);
            /* statement expression : we do not accept break/continue
               inside as GCC does.  We do retain the nocode_wanted state,
	       as statement expressions can't ever be entered from the
	       outside, so any reactivation of code emission (from labels
	       or loop heads) can be disabled again after the end of it. */
            block(1);
            /* If the statement expr can be entered, then we retain the current
               nocode_wanted state (from e.g. a 'return 0;' in the stmt-expr).
               If it can't be entered then the state is that from before the
               statement expression.  */
            if (saved_nocode_wanted)
              nocode_wanted = saved_nocode_wanted;
            skip(')');
        } else {
            gexpr();
            skip(')');
        }
        break;
    case '*':
        next();
        unary();
        indir();
        break;
    case '&':
        next();
        unary();
        /* functions names must be treated as function pointers,
           except for unary '&' and sizeof. Since we consider that
           functions are not lvalues, we only have to handle it
           there and in function calls. */
        /* arrays can also be used although they are not lvalues */
        if ((vtop->type.t & VT_BTYPE) != VT_FUNC &&
            !(vtop->type.t & VT_ARRAY))
            test_lvalue();
        if (vtop->sym)
          vtop->sym->a.addrtaken = 1;
        mk_pointer(&vtop->type);
        gaddrof();
        break;
    case '!':
        next();
        unary();
        gen_test_zero(TOK_EQ);
        break;
    case '~':
        next();
        unary();
        vpushi(-1);
        gen_op('^');
        break;
    case '+':
        next();
        unary();
        if ((vtop->type.t & VT_BTYPE) == VT_PTR)
            tcc_error("pointer not accepted for unary plus");
        /* In order to force cast, we add zero, except for floating point
	   where we really need an noop (otherwise -0.0 will be transformed
	   into +0.0).  */
	if (!is_float(vtop->type.t)) {
	    vpushi(0);
	    gen_op('+');
	}
        break;
    case TOK_SIZEOF:
    case TOK_ALIGNOF1:
    case TOK_ALIGNOF2:
    case TOK_ALIGNOF3:
        t = tok;
        next();
        in_sizeof++;
        expr_type(&type, unary); /* Perform a in_sizeof = 0; */
        if (t == TOK_SIZEOF) {
            vpush_type_size(&type, &align);
            gen_cast_s(VT_SIZE_T);
        } else {
            type_size(&type, &align);
            s = NULL;
            if (vtop[1].r & VT_SYM)
                s = vtop[1].sym; /* hack: accessing previous vtop */
            if (s && s->a.aligned)
                align = 1 << (s->a.aligned - 1);
            vpushs(align);
        }
        break;

    case TOK_builtin_expect:
	/* __builtin_expect is a no-op for now */
	parse_builtin_params(0, "ee");
	vpop();
        break;
    case TOK_builtin_types_compatible_p:
	parse_builtin_params(0, "tt");
	vtop[-1].type.t &= ~(VT_CONSTANT | VT_VOLATILE);
	vtop[0].type.t &= ~(VT_CONSTANT | VT_VOLATILE);
	n = is_compatible_types(&vtop[-1].type, &vtop[0].type);
	vtop -= 2;
	vpushi(n);
        break;
    case TOK_builtin_choose_expr:
	{
	    int64_t c;
	    next();
	    skip('(');
	    c = expr_const64();
	    skip(',');
	    if (!c) {
		nocode_wanted++;
	    }
	    expr_eq();
	    if (!c) {
		vpop();
		nocode_wanted--;
	    }
	    skip(',');
	    if (c) {
		nocode_wanted++;
	    }
	    expr_eq();
	    if (c) {
		vpop();
		nocode_wanted--;
	    }
	    skip(')');
	}
        break;
    case TOK_builtin_constant_p:
	parse_builtin_params(1, "e");
	n = (vtop->r & (VT_VALMASK | VT_LVAL)) == VT_CONST &&
            !((vtop->r & VT_SYM) && vtop->sym->a.addrtaken);
	vtop--;
	vpushi(n);
        break;
    case TOK_builtin_frame_address:
    case TOK_builtin_return_address:
        {
            int tok1 = tok;
            int level;
            next();
            skip('(');
            if (tok != TOK_CINT) {
                tcc_error("%s only takes positive integers",
                          tok1 == TOK_builtin_return_address ?
                          "__builtin_return_address" :
                          "__builtin_frame_address");
            }
            level = (uint32_t)tokc.i;
            next();
            skip(')');
            type.t = VT_VOID;
            mk_pointer(&type);
            vset(&type, VT_LOCAL, 0);       /* local frame */
            while (level--) {
#ifdef TCC_TARGET_RISCV64
                vpushi(2*PTR_SIZE);
                gen_op('-');
#endif
                mk_pointer(&vtop->type);
                indir();                    /* -> parent frame */
            }
            if (tok1 == TOK_builtin_return_address) {
                // assume return address is just above frame pointer on stack
#ifdef TCC_TARGET_ARM
                vpushi(2*PTR_SIZE);
                gen_op('+');
#elif defined TCC_TARGET_RISCV64 || defined TCC_TARGET_RISCV32
                vpushi(PTR_SIZE);
                gen_op('-');
#else
                vpushi(PTR_SIZE);
                gen_op('+');
#endif
                mk_pointer(&vtop->type);
                indir();
            }
        }
        break;
#if defined TCC_TARGET_RISCV64 || defined TCC_TARGET_RISCV32
    case TOK_builtin_va_start:
        parse_builtin_params(0, "ee");
        r = vtop->r & VT_VALMASK;
        if (r == VT_LLOCAL)
            r = VT_LOCAL;
        if (r != VT_LOCAL)
            tcc_error("__builtin_va_start expects a local variable");
        gen_va_start();
	vstore();
        break;
#endif
#ifdef TCC_TARGET_X86_64
#ifdef TCC_TARGET_PE
    case TOK_builtin_va_start:
	parse_builtin_params(0, "ee");
        r = vtop->r & VT_VALMASK;
        if (r == VT_LLOCAL)
            r = VT_LOCAL;
        if (r != VT_LOCAL)
            tcc_error("__builtin_va_start expects a local variable");
        vtop->r = r;
	vtop->type = char_pointer_type;
	vtop->c.i += 8;
	vstore();
        break;
#else
    case TOK_builtin_va_arg_types:
	parse_builtin_params(0, "t");
	vpushi(classify_x86_64_va_arg(&vtop->type));
	vswap();
	vpop();
	break;
#endif
#endif

#ifdef TCC_TARGET_ARM64
    case TOK_builtin_va_start: {
	parse_builtin_params(0, "ee");
        //xx check types
        gen_va_start();
        vpushi(0);
        vtop->type.t = VT_VOID;
        break;
    }
    case TOK_builtin_va_arg: {
	parse_builtin_params(0, "et");
	type = vtop->type;
	vpop();
        //xx check types
        gen_va_arg(&type);
        vtop->type = type;
        break;
    }
    case TOK___arm64_clear_cache: {
	parse_builtin_params(0, "ee");
        gen_clear_cache();
        vpushi(0);
        vtop->type.t = VT_VOID;
        break;
    }
#endif

    /* atomic operations */
    case TOK___atomic_store:
    case TOK___atomic_load:
    case TOK___atomic_exchange:
    case TOK___atomic_compare_exchange:
    case TOK___atomic_fetch_add:
    case TOK___atomic_fetch_sub:
    case TOK___atomic_fetch_or:
    case TOK___atomic_fetch_xor:
    case TOK___atomic_fetch_and:
        parse_atomic(tok);
        break;

    /* pre operations */
    case TOK_INC:
    case TOK_DEC:
        t = tok;
        next();
        unary();
        inc(0, t);
        break;
    case '-':
        next();
        unary();
	if (is_float(vtop->type.t)) {
            gen_opif(TOK_NEG);
	} else {
            vpushi(0);
            vswap();
            gen_op('-');
        }
        break;
    case TOK_LAND:
        if (!gnu_ext)
            goto tok_identifier;
        next();
        /* allow to take the address of a label */
        if (tok < TOK_UIDENT)
            expect("label identifier");
        s = label_find(tok);
        if (!s) {
            s = label_push(&global_label_stack, tok, LABEL_FORWARD);
        } else {
            if (s->r == LABEL_DECLARED)
                s->r = LABEL_FORWARD;
        }
        if (!s->type.t) {
            s->type.t = VT_VOID;
            mk_pointer(&s->type);
            s->type.t |= VT_STATIC;
        }
        vpushsym(&s->type, s);
        next();
        break;

    case TOK_GENERIC:
    {
	CType controlling_type;
	int has_default = 0;
	int has_match = 0;
	int learn = 0;
	TokenString *str = NULL;
	int saved_const_wanted = const_wanted;

	next();
	skip('(');
	const_wanted = 0;
	expr_type(&controlling_type, expr_eq);
	controlling_type.t &= ~(VT_CONSTANT | VT_VOLATILE | VT_ARRAY);
	if ((controlling_type.t & VT_BTYPE) == VT_FUNC)
	  mk_pointer(&controlling_type);
	const_wanted = saved_const_wanted;
	for (;;) {
	    learn = 0;
	    skip(',');
	    if (tok == TOK_DEFAULT) {
		if (has_default)
		    tcc_error("too many 'default'");
		has_default = 1;
		if (!has_match)
		    learn = 1;
		next();
	    } else {
	        AttributeDef ad_tmp;
		int itmp;
	        CType cur_type;

                in_generic++;
		parse_btype(&cur_type, &ad_tmp);
                in_generic--;

		type_decl(&cur_type, &ad_tmp, &itmp, TYPE_ABSTRACT);
		if (compare_types(&controlling_type, &cur_type, 0)) {
		    if (has_match) {
		      tcc_error("type match twice");
		    }
		    has_match = 1;
		    learn = 1;
		}
	    }
	    skip(':');
	    if (learn) {
		if (str)
		    tok_str_free(str);
		skip_or_save_block(&str);
	    } else {
		skip_or_save_block(NULL);
	    }
	    if (tok == ')')
		break;
	}
	if (!str) {
	    char buf[60];
	    type_to_str(buf, sizeof buf, &controlling_type, NULL);
	    tcc_error("type '%s' does not match any association", buf);
	}
	begin_macro(str, 1);
	next();
	expr_eq();
	if (tok != TOK_EOF)
	    expect(",");
	end_macro();
        next();
	break;
    }
    // special qnan , snan and infinity values
    case TOK___NAN__:
        n = 0x7fc00000;
special_math_val:
	vpushi(n);
	vtop->type.t = VT_FLOAT;
        next();
        break;
    case TOK___SNAN__:
	n = 0x7f800001;
	goto special_math_val;
    case TOK___INF__:
	n = 0x7f800000;
	goto special_math_val;

    default:
    tok_identifier:
        t = tok;
        next();
        if (t < TOK_UIDENT)
            expect("identifier");
        s = sym_find(t);
        if (!s || IS_ASM_SYM(s)) {
            const char *name = get_tok_str(t, NULL);
            if (tok != '(')
                tcc_error("'%s' undeclared", name);
            /* for simple function calls, we tolerate undeclared
               external reference to int() function */
            tcc_warning_c(warn_implicit_function_declaration)(
                "implicit declaration of function '%s'", name);
            s = external_global_sym(t, &func_old_type);
        }

        r = s->r;
        /* A symbol that has a register is a local register variable,
           which starts out as VT_LOCAL value.  */
        if ((r & VT_VALMASK) < VT_CONST)
            r = (r & ~VT_VALMASK) | VT_LOCAL;

        vset(&s->type, r, s->c);
        /* Point to s as backpointer (even without r&VT_SYM).
	   Will be used by at least the x86 inline asm parser for
	   regvars.  */
	vtop->sym = s;

        if (r & VT_SYM) {
            vtop->c.i = 0;
        } else if (r == VT_CONST && IS_ENUM_VAL(s->type.t)) {
            vtop->c.i = s->enum_val;
        }
        break;
    }
    
    /* post operations */
    while (1) {
        if (tok == TOK_INC || tok == TOK_DEC) {
            inc(1, tok);
            next();
        } else if (tok == '.' || tok == TOK_ARROW || tok == TOK_CDOUBLE) {
            int qualifiers, cumofs = 0;
            /* field */ 
            if (tok == TOK_ARROW) 
                indir();
            qualifiers = vtop->type.t & (VT_CONSTANT | VT_VOLATILE);
            test_lvalue();
            gaddrof();
            /* expect pointer on structure */
            if ((vtop->type.t & VT_BTYPE) != VT_STRUCT)
                expect("struct or union");
            if (tok == TOK_CDOUBLE)
                expect("field name");
            next();
            if (tok == TOK_CINT || tok == TOK_CUINT)
                expect("field name");
	    s = find_field(&vtop->type, tok, &cumofs);
            if (!s)
                tcc_error("field not found: %s",  get_tok_str(tok & ~SYM_FIELD, &tokc));
            /* add field offset to pointer */
            vtop->type = char_pointer_type; /* change type to 'char *' */
            vpushi(cumofs + s->c);
            gen_op('+');
            /* change type to field type, and set to lvalue */
            vtop->type = s->type;
            vtop->type.t |= qualifiers;
            /* an array is never an lvalue */
            if (!(vtop->type.t & VT_ARRAY)) {
                vtop->r |= VT_LVAL;
#ifdef CONFIG_TCC_BCHECK
                /* if bound checking, the referenced pointer must be checked */
                if (tcc_state->do_bounds_check)
                    vtop->r |= VT_MUSTBOUND;
#endif
            }
            next();
        } else if (tok == '[') {
            next();
            gexpr();
            gen_op('+');
            indir();
            skip(']');
        } else if (tok == '(') {
            SValue ret;
            Sym *sa;
            int nb_args, ret_nregs, ret_align, regsize, variadic;

            /* function call  */
            if ((vtop->type.t & VT_BTYPE) != VT_FUNC) {
                /* pointer test (no array accepted) */
                if ((vtop->type.t & (VT_BTYPE | VT_ARRAY)) == VT_PTR) {
                    vtop->type = *pointed_type(&vtop->type);
                    if ((vtop->type.t & VT_BTYPE) != VT_FUNC)
                        goto error_func;
                } else {
                error_func:
                    expect("function pointer");
                }
            } else {
                vtop->r &= ~VT_LVAL; /* no lvalue */
            }
            /* get return type */
            s = vtop->type.ref;
            next();
            sa = s->next; /* first parameter */
            nb_args = regsize = 0;
            ret.r2 = VT_CONST;
            /* compute first implicit argument if a structure is returned */
            if ((s->type.t & VT_BTYPE) == VT_STRUCT) {
                variadic = (s->f.func_type == FUNC_ELLIPSIS);
                ret_nregs = gfunc_sret(&s->type, variadic, &ret.type,
                                       &ret_align, &regsize);
                if (ret_nregs <= 0) {
                    /* get some space for the returned structure */
                    size = type_size(&s->type, &align);
#ifdef TCC_TARGET_ARM64
                /* On arm64, a small struct is return in registers.
                   It is much easier to write it to memory if we know
                   that we are allowed to write some extra bytes, so
                   round the allocated space up to a power of 2: */
                if (size < 16)
                    while (size & (size - 1))
                        size = (size | (size - 1)) + 1;
#endif
                    loc = (loc - size) & -align;
                    ret.type = s->type;
                    ret.r = VT_LOCAL | VT_LVAL;
                    /* pass it as 'int' to avoid structure arg passing
                       problems */
                    vseti(VT_LOCAL, loc);
#ifdef CONFIG_TCC_BCHECK
                    if (tcc_state->do_bounds_check)
                        --loc;
#endif
                    ret.c = vtop->c;
                    if (ret_nregs < 0)
                      vtop--;
                    else
                      nb_args++;
                }
            } else {
                ret_nregs = 1;
                ret.type = s->type;
            }

            if (ret_nregs > 0) {
                /* return in register */
                ret.c.i = 0;
                PUT_R_RET(&ret, ret.type.t);
            }
            if (tok != ')') {
                for(;;) {
                    expr_eq();
                    gfunc_param_typed(s, sa);
                    nb_args++;
                    if (sa)
                        sa = sa->next;
                    if (tok == ')')
                        break;
                    skip(',');
                }
            }
            if (sa)
                tcc_error("too few arguments to function");
            skip(')');
            gfunc_call(nb_args);

            if (ret_nregs < 0) {
                vsetc(&ret.type, ret.r, &ret.c);
#if defined TCC_TARGET_RISCV64 || defined TCC_TARGET_RISCV32
                arch_transfer_ret_regs(1);
#endif
            } else {
                /* return value */
                for (r = ret.r + ret_nregs + !ret_nregs; r-- > ret.r;) {
                    vsetc(&ret.type, r, &ret.c);
                    vtop->r2 = ret.r2; /* Loop only happens when r2 is VT_CONST */
                }

                /* handle packed struct return */
                if (((s->type.t & VT_BTYPE) == VT_STRUCT) && ret_nregs) {
                    int addr, offset;

                    size = type_size(&s->type, &align);
                    /* We're writing whole regs often, make sure there's enough
                       space.  Assume register size is power of 2.  */
                    if (regsize > align)
                      align = regsize;
                    loc = (loc - size) & -align;
                    addr = loc;
                    offset = 0;
                    for (;;) {
                        vset(&ret.type, VT_LOCAL | VT_LVAL, addr + offset);
                        vswap();
                        vstore();
                        vtop--;
                        if (--ret_nregs == 0)
                          break;
                        offset += regsize;
                    }
                    vset(&s->type, VT_LOCAL | VT_LVAL, addr);
                }

                /* Promote char/short return values. This is matters only
                   for calling function that were not compiled by TCC and
                   only on some architectures.  For those where it doesn't
                   matter we expect things to be already promoted to int,
                   but not larger.  */
                t = s->type.t & VT_BTYPE;
                if (t == VT_BYTE || t == VT_SHORT || t == VT_BOOL) {
#ifdef PROMOTE_RET
                    vtop->r |= BFVAL(VT_MUSTCAST, 1);
#else
                    vtop->type.t = VT_INT;
#endif
                }
            }
            if (s->f.func_noreturn) {
                if (debug_modes)
	            tcc_tcov_block_end(tcc_state, -1);
                CODE_OFF();
	    }
        } else {
            break;
        }
    }
}

#ifndef precedence_parser /* original top-down parser */

static void expr_prod(void)
{
    int t;

    unary();
    while ((t = tok) == '*' || t == '/' || t == '%') {
        next();
        unary();
        gen_op(t);
    }
}

static void expr_sum(void)
{
    int t;

    expr_prod();
    while ((t = tok) == '+' || t == '-') {
        next();
        expr_prod();
        gen_op(t);
    }
}

static void expr_shift(void)
{
    int t;

    expr_sum();
    while ((t = tok) == TOK_SHL || t == TOK_SAR) {
        next();
        expr_sum();
        gen_op(t);
    }
}

static void expr_cmp(void)
{
    int t;

    expr_shift();
    while (((t = tok) >= TOK_ULE && t <= TOK_GT) ||
           t == TOK_ULT || t == TOK_UGE) {
        next();
        expr_shift();
        gen_op(t);
    }
}

static void expr_cmpeq(void)
{
    int t;

    expr_cmp();
    while ((t = tok) == TOK_EQ || t == TOK_NE) {
        next();
        expr_cmp();
        gen_op(t);
    }
}

static void expr_and(void)
{
    expr_cmpeq();
    while (tok == '&') {
        next();
        expr_cmpeq();
        gen_op('&');
    }
}

static void expr_xor(void)
{
    expr_and();
    while (tok == '^') {
        next();
        expr_and();
        gen_op('^');
    }
}

static void expr_or(void)
{
    expr_xor();
    while (tok == '|') {
        next();
        expr_xor();
        gen_op('|');
    }
}

static void expr_landor(int op);

static void expr_land(void)
{
    expr_or();
    if (tok == TOK_LAND)
        expr_landor(tok);
}

static void expr_lor(void)
{
    expr_land();
    if (tok == TOK_LOR)
        expr_landor(tok);
}

# define expr_landor_next(op) op == TOK_LAND ? expr_or() : expr_land()
#else /* defined precedence_parser */
# define expr_landor_next(op) unary(), expr_infix(precedence(op) + 1)
# define expr_lor() unary(), expr_infix(1)

static int precedence(int tok)
{
    switch (tok) {
        case TOK_LOR: return 1;
        case TOK_LAND: return 2;
	case '|': return 3;
	case '^': return 4;
	case '&': return 5;
	case TOK_EQ: case TOK_NE: return 6;
 relat: case TOK_ULT: case TOK_UGE: return 7;
	case TOK_SHL: case TOK_SAR: return 8;
	case '+': case '-': return 9;
	case '*': case '/': case '%': return 10;
	default:
	    if (tok >= TOK_ULE && tok <= TOK_GT)
	        goto relat;
	    return 0;
    }
}
static unsigned char prec[256];
static void init_prec(void)
{
    int i;
    for (i = 0; i < 256; i++)
	prec[i] = precedence(i);
}
#define precedence(i) ((unsigned)i < 256 ? prec[i] : 0)

static void expr_landor(int op);

static void expr_infix(int p)
{
    int t = tok, p2;
    while ((p2 = precedence(t)) >= p) {
        if (t == TOK_LOR || t == TOK_LAND) {
            expr_landor(t);
        } else {
            next();
            unary();
            if (precedence(tok) > p2)
              expr_infix(p2 + 1);
            gen_op(t);
        }
        t = tok;
    }
}
#endif

/* Assuming vtop is a value used in a conditional context
   (i.e. compared with zero) return 0 if it's false, 1 if
   true and -1 if it can't be statically determined.  */
static int condition_3way(void)
{
    int c = -1;
    if ((vtop->r & (VT_VALMASK | VT_LVAL)) == VT_CONST &&
	(!(vtop->r & VT_SYM) || !vtop->sym->a.weak)) {
	vdup();
        gen_cast_s(VT_BOOL);
	c = vtop->c.i;
	vpop();
    }
    return c;
}

static void expr_landor(int op)
{
    int t = 0, cc = 1, f = 0, i = op == TOK_LAND, c;
    for(;;) {
        c = f ? i : condition_3way();
        if (c < 0)
            save_regs(1), cc = 0;
        else if (c != i)
            nocode_wanted++, f = 1;
        if (tok != op)
            break;
        if (c < 0)
            t = gvtst(i, t);
        else
            vpop();
        next();
        expr_landor_next(op);
    }
    if (cc || f) {
        vpop();
        vpushi(i ^ f);
        gsym(t);
        nocode_wanted -= f;
    } else {
        gvtst_set(i, t);
    }
}

static int is_cond_bool(SValue *sv)
{
    if ((sv->r & (VT_VALMASK | VT_LVAL | VT_SYM)) == VT_CONST
        && (sv->type.t & VT_BTYPE) == VT_INT)
        return (unsigned)sv->c.i < 2;
    if (sv->r == VT_CMP)
        return 1;
    return 0;
}

static void expr_cond(void)
{
    int tt, u, r1, r2, rc, t1, t2, islv, c, g;
    SValue sv;
    CType type;
    int ncw_prev;

    expr_lor();
    if (tok == '?') {
        next();
	c = condition_3way();
        g = (tok == ':' && gnu_ext);
        tt = 0;
        if (!g) {
            if (c < 0) {
                save_regs(1);
                tt = gvtst(1, 0);
            } else {
                vpop();
            }
        } else if (c < 0) {
            /* needed to avoid having different registers saved in
               each branch */
            save_regs(1);
            gv_dup();
            tt = gvtst(0, 0);
        }

        ncw_prev = nocode_wanted;
        if (c == 0)
          nocode_wanted++;
        if (!g)
          gexpr();

        if ((vtop->type.t & VT_BTYPE) == VT_FUNC)
          mk_pointer(&vtop->type);
        sv = *vtop; /* save value to handle it later */
        vtop--; /* no vpop so that FP stack is not flushed */

        if (g) {
            u = tt;
        } else if (c < 0) {
            u = gjmp(0);
            gsym(tt);
        } else
          u = 0;

        nocode_wanted = ncw_prev;
        if (c == 1)
          nocode_wanted++;
        skip(':');
        expr_cond();

        if (c < 0 && is_cond_bool(vtop) && is_cond_bool(&sv)) {
            /* optimize "if (f ? a > b : c || d) ..." for example, where normally
               "a < b" and "c || d" would be forced to "(int)0/1" first, whereas
               this code jumps directly to the if's then/else branches. */
            t1 = gvtst(0, 0);
            t2 = gjmp(0);
            gsym(u);
            vpushv(&sv);
            /* combine jump targets of 2nd op with VT_CMP of 1st op */
            gvtst_set(0, t1);
            gvtst_set(1, t2);
            nocode_wanted = ncw_prev;
            //  tcc_warning("two conditions expr_cond");
            return;
        }

        if ((vtop->type.t & VT_BTYPE) == VT_FUNC)
          mk_pointer(&vtop->type);

        /* cast operands to correct type according to ISOC rules */
        if (!combine_types(&type, &sv, vtop, '?'))
          type_incompatibility_error(&sv.type, &vtop->type,
            "type mismatch in conditional expression (have '%s' and '%s')");
        /* keep structs lvalue by transforming `(expr ? a : b)` to `*(expr ? &a : &b)` so
           that `(expr ? a : b).mem` does not error  with "lvalue expected" */
        islv = (vtop->r & VT_LVAL) && (sv.r & VT_LVAL) && VT_STRUCT == (type.t & VT_BTYPE);

        /* now we convert second operand */
        if (c != 1) {
            gen_cast(&type);
            if (islv) {
                mk_pointer(&vtop->type);
                gaddrof();
            } else if (VT_STRUCT == (vtop->type.t & VT_BTYPE))
              gaddrof();
        }

        rc = RC_TYPE(type.t);
        /* for long longs, we use fixed registers to avoid having
           to handle a complicated move */
        if (USING_TWO_WORDS(type.t))
          rc = RC_RET(type.t);

        tt = r2 = 0;
        if (c < 0) {
            r2 = gv(rc);
            tt = gjmp(0);
        }
        gsym(u);
        nocode_wanted = ncw_prev;

        /* this is horrible, but we must also convert first
           operand */
        if (c != 0) {
            *vtop = sv;
            gen_cast(&type);
            if (islv) {
                mk_pointer(&vtop->type);
                gaddrof();
            } else if (VT_STRUCT == (vtop->type.t & VT_BTYPE))
              gaddrof();
        }

        if (c < 0) {
            r1 = gv(rc);
            move_reg(r2, r1, islv ? VT_PTR : type.t);
            vtop->r = r2;
            gsym(tt);
        }

        if (islv)
          indir();
    }
}

static void expr_eq(void)
{
    int t;
    
    expr_cond();
    if ((t = tok) == '=' || TOK_ASSIGN(t)) {
        test_lvalue();
        next();
        if (t == '=') {
            expr_eq();
        } else {
            vdup();
            expr_eq();
            gen_op(TOK_ASSIGN_OP(t));
        }
        vstore();
    }
}

ST_FUNC void gexpr(void)
{
    while (1) {
        expr_eq();
        if (tok != ',')
            break;
        vpop();
        next();
    }
}

/* parse a constant expression and return value in vtop.  */
static void expr_const1(void)
{
    const_wanted++;
    nocode_wanted += unevalmask + 1;
    expr_cond();
    nocode_wanted -= unevalmask + 1;
    const_wanted--;
}

/* parse an integer constant and return its value. */
static inline int64_t expr_const64(void)
{
    int64_t c;
    expr_const1();
    if ((vtop->r & (VT_VALMASK | VT_LVAL | VT_SYM)) != VT_CONST)
        expect("constant expression");
    c = vtop->c.i;
    vpop();
    return c;
}

/* parse an integer constant and return its value.
   Complain if it doesn't fit 32bit (signed or unsigned).  */
ST_FUNC int expr_const(void)
{
    int c;
    int64_t wc = expr_const64();
    c = wc;
    if (c != wc && (unsigned)c != wc)
        tcc_error("constant exceeds 32 bit");
    return c;
}

/* ------------------------------------------------------------------------- */
/* return from function */

#ifndef TCC_TARGET_ARM64
static void gfunc_return(CType *func_type)
{
    if ((func_type->t & VT_BTYPE) == VT_STRUCT) {
        CType type, ret_type;
        int ret_align, ret_nregs, regsize;
        ret_nregs = gfunc_sret(func_type, func_var, &ret_type,
                               &ret_align, &regsize);
        if (ret_nregs < 0) {
#if defined TCC_TARGET_RISCV64 || defined TCC_TARGET_RISCV32
            arch_transfer_ret_regs(0);
#endif
        } else if (0 == ret_nregs) {
            /* if returning structure, must copy it to implicit
               first pointer arg location */
            type = *func_type;
            mk_pointer(&type);
            vset(&type, VT_LOCAL | VT_LVAL, func_vc);
            indir();
            vswap();
            /* copy structure value to pointer */
            vstore();
        } else {
            /* returning structure packed into registers */
            int size, addr, align, rc;
            size = type_size(func_type,&align);
            if ((vtop->r != (VT_LOCAL | VT_LVAL) ||
                 (vtop->c.i & (ret_align-1)))
                && (align & (ret_align-1))) {
                loc = (loc - size) & -ret_align;
                addr = loc;
                type = *func_type;
                vset(&type, VT_LOCAL | VT_LVAL, addr);
                vswap();
                vstore();
                vpop();
                vset(&ret_type, VT_LOCAL | VT_LVAL, addr);
            }
            vtop->type = ret_type;
            rc = RC_RET(ret_type.t);
            if (ret_nregs == 1)
                gv(rc);
            else {
                for (;;) {
                    vdup();
                    gv(rc);
                    vpop();
                    if (--ret_nregs == 0)
                      break;
                    /* We assume that when a structure is returned in multiple
                       registers, their classes are consecutive values of the
                       suite s(n) = 2^n */
                    rc <<= 1;
                    vtop->c.i += regsize;
                }
            }
        }
    } else {
        gv(RC_RET(func_type->t));
    }
    vtop--; /* NOT vpop() because on x86 it would flush the fp stack */
}
#endif

static void check_func_return(void)
{
    if ((func_vt.t & VT_BTYPE) == VT_VOID)
        return;
    if (!strcmp (funcname, "main")
        && (func_vt.t & VT_BTYPE) == VT_INT) {
        /* main returns 0 by default */
        vpushi(0);
        gen_assign_cast(&func_vt);
        gfunc_return(&func_vt);
    } else {
        tcc_warning("function might return no value: '%s'", funcname);
    }
}

/* ------------------------------------------------------------------------- */
/* switch/case */

static int case_cmpi(const void *pa, const void *pb)
{
    int64_t a = (*(struct case_t**) pa)->v1;
    int64_t b = (*(struct case_t**) pb)->v1;
    return a < b ? -1 : a > b;
}

static int case_cmpu(const void *pa, const void *pb)
{
    uint64_t a = (uint64_t)(*(struct case_t**) pa)->v1;
    uint64_t b = (uint64_t)(*(struct case_t**) pb)->v1;
    return a < b ? -1 : a > b;
}

static void gtst_addr(int t, int a)
{
    gsym_addr(gvtst(0, t), a);
}

static void gcase(struct case_t **base, int len, int *bsym)
{
    struct case_t *p;
    int e;
    int ll = (vtop->type.t & VT_BTYPE) == VT_LLONG;
    while (len > 8) {
        /* binary search */
        p = base[len/2];
        vdup();
	if (ll)
	    vpushll(p->v2);
	else
	    vpushi(p->v2);
        gen_op(TOK_LE);
        e = gvtst(1, 0);
        vdup();
	if (ll)
	    vpushll(p->v1);
	else
	    vpushi(p->v1);
        gen_op(TOK_GE);
        gtst_addr(0, p->sym); /* v1 <= x <= v2 */
        /* x < v1 */
        gcase(base, len/2, bsym);
        /* x > v2 */
        gsym(e);
        e = len/2 + 1;
        base += e; len -= e;
    }
    /* linear scan */
    while (len--) {
        p = *base++;
        vdup();
	if (ll)
	    vpushll(p->v2);
	else
	    vpushi(p->v2);
        if (p->v1 == p->v2) {
            gen_op(TOK_EQ);
            gtst_addr(0, p->sym);
        } else {
            gen_op(TOK_LE);
            e = gvtst(1, 0);
            vdup();
	    if (ll)
	        vpushll(p->v1);
	    else
	        vpushi(p->v1);
            gen_op(TOK_GE);
            gtst_addr(0, p->sym);
            gsym(e);
        }
    }
    *bsym = gjmp(*bsym);
}

/* ------------------------------------------------------------------------- */
/* __attribute__((cleanup(fn))) */

static void try_call_scope_cleanup(Sym *stop)
{
    Sym *cls = cur_scope->cl.s;

    for (; cls != stop; cls = cls->ncl) {
	Sym *fs = cls->next;
	Sym *vs = cls->prev_tok;

	vpushsym(&fs->type, fs);
	vset(&vs->type, vs->r, vs->c);
	vtop->sym = vs;
        mk_pointer(&vtop->type);
	gaddrof();
	gfunc_call(1);
    }
}

static void try_call_cleanup_goto(Sym *cleanupstate)
{
    Sym *oc, *cc;
    int ocd, ccd;

    if (!cur_scope->cl.s)
	return;

    /* search NCA of both cleanup chains given parents and initial depth */
    ocd = cleanupstate ? cleanupstate->v & ~SYM_FIELD : 0;
    for (ccd = cur_scope->cl.n, oc = cleanupstate; ocd > ccd; --ocd, oc = oc->ncl)
      ;
    for (cc = cur_scope->cl.s; ccd > ocd; --ccd, cc = cc->ncl)
      ;
    for (; cc != oc; cc = cc->ncl, oc = oc->ncl, --ccd)
      ;

    try_call_scope_cleanup(cc);
}

/* call 'func' for each __attribute__((cleanup(func))) */
static void block_cleanup(struct scope *o)
{
    int jmp = 0;
    Sym *g, **pg;
    for (pg = &pending_gotos; (g = *pg) && g->c > o->cl.n;) {
        if (g->prev_tok->r & LABEL_FORWARD) {
            Sym *pcl = g->next;
            if (!jmp)
                jmp = gjmp(0);
            gsym(pcl->jnext);
            try_call_scope_cleanup(o->cl.s);
            pcl->jnext = gjmp(0);
            if (!o->cl.n)
                goto remove_pending;
            g->c = o->cl.n;
            pg = &g->prev;
        } else {
    remove_pending:
            *pg = g->prev;
            sym_free(g);
        }
    }
    gsym(jmp);
    try_call_scope_cleanup(o->cl.s);
}

/* ------------------------------------------------------------------------- */
/* VLA */

static void vla_restore(int loc)
{
    if (loc)
        gen_vla_sp_restore(loc);
}

static void vla_leave(struct scope *o)
{
    struct scope *c = cur_scope, *v = NULL;
    for (; c != o && c; c = c->prev)
      if (c->vla.num)
        v = c;
    if (v)
      vla_restore(v->vla.locorig);
}

/* ------------------------------------------------------------------------- */
/* local scopes */

static void new_scope(struct scope *o)
{
    /* copy and link previous scope */
    *o = *cur_scope;
    o->prev = cur_scope;
    cur_scope = o;
    cur_scope->vla.num = 0;

    /* record local declaration stack position */
    o->lstk = local_stack;
    o->llstk = local_label_stack;
    ++local_scope;

    if (debug_modes)
        tcc_debug_stabn(tcc_state, N_LBRAC, ind - func_ind);
}

static void prev_scope(struct scope *o, int is_expr)
{
    vla_leave(o->prev);

    if (o->cl.s != o->prev->cl.s)
        block_cleanup(o->prev);

    /* pop locally defined labels */
    label_pop(&local_label_stack, o->llstk, is_expr);

    /* In the is_expr case (a statement expression is finished here),
       vtop might refer to symbols on the local_stack.  Either via the
       type or via vtop->sym.  We can't pop those nor any that in turn
       might be referred to.  To make it easier we don't roll back
       any symbols in that case; some upper level call to block() will
       do that.  We do have to remove such symbols from the lookup
       tables, though.  sym_pop will do that.  */

    /* pop locally defined symbols */
    pop_local_syms(o->lstk, is_expr);
    cur_scope = o->prev;
    --local_scope;

    if (debug_modes)
        tcc_debug_stabn(tcc_state, N_RBRAC, ind - func_ind);
}

/* leave a scope via break/continue(/goto) */
static void leave_scope(struct scope *o)
{
    if (!o)
        return;
    try_call_scope_cleanup(o->cl.s);
    vla_leave(o);
}

/* ------------------------------------------------------------------------- */
/* call block from 'for do while' loops */

static void lblock(int *bsym, int *csym)
{
    struct scope *lo = loop_scope, *co = cur_scope;
    int *b = co->bsym, *c = co->csym;
    if (csym) {
        co->csym = csym;
        loop_scope = co;
    }
    co->bsym = bsym;
    block(0);
    co->bsym = b;
    if (csym) {
        co->csym = c;
        loop_scope = lo;
    }
}

static void block(int is_expr)
{
    int a, b, c, d, e, t;
    struct scope o;
    Sym *s;

    if (is_expr) {
        /* default return value is (void) */
        vpushi(0);
        vtop->type.t = VT_VOID;
    }

again:
    t = tok;
    /* If the token carries a value, next() might destroy it. Only with
       invalid code such as f(){"123"4;} */
    if (TOK_HAS_VALUE(t))
        goto expr;
    next();

    if (debug_modes)
        tcc_tcov_check_line (tcc_state, 0), tcc_tcov_block_begin (tcc_state);

    if (t == TOK_IF) {
        skip('(');
        gexpr();
        skip(')');
        a = gvtst(1, 0);
        block(0);
        if (tok == TOK_ELSE) {
            d = gjmp(0);
            gsym(a);
            next();
            block(0);
            gsym(d); /* patch else jmp */
        } else {
            gsym(a);
        }

    } else if (t == TOK_WHILE) {
        d = gind();
        skip('(');
        gexpr();
        skip(')');
        a = gvtst(1, 0);
        b = 0;
        lblock(&a, &b);
        gjmp_addr(d);
        gsym_addr(b, d);
        gsym(a);

    } else if (t == '{') {
        new_scope(&o);

        /* handle local labels declarations */
        while (tok == TOK_LABEL) {
            do {
                next();
                if (tok < TOK_UIDENT)
                    expect("label identifier");
                label_push(&local_label_stack, tok, LABEL_DECLARED);
                next();
            } while (tok == ',');
            skip(';');
        }

        while (tok != '}') {
	    decl(VT_LOCAL);
            if (tok != '}') {
                if (is_expr)
                    vpop();
                block(is_expr);
            }
        }

        prev_scope(&o, is_expr);
        if (local_scope)
            next();
        else if (!nocode_wanted)
            check_func_return();

    } else if (t == TOK_RETURN) {
        b = (func_vt.t & VT_BTYPE) != VT_VOID;
        if (tok != ';') {
            gexpr();
            if (b) {
                gen_assign_cast(&func_vt);
            } else {
                if (vtop->type.t != VT_VOID)
                    tcc_warning("void function returns a value");
                vtop--;
            }
        } else if (b) {
            tcc_warning("'return' with no value");
            b = 0;
        }
        leave_scope(root_scope);
        if (b)
            gfunc_return(&func_vt);
        skip(';');
        /* jump unless last stmt in top-level block */
        if (tok != '}' || local_scope != 1)
            rsym = gjmp(rsym);
        if (debug_modes)
	    tcc_tcov_block_end (tcc_state, -1);
        CODE_OFF();

    } else if (t == TOK_BREAK) {
        /* compute jump */
        if (!cur_scope->bsym)
            tcc_error("cannot break");
        if (cur_switch && cur_scope->bsym == cur_switch->bsym)
            leave_scope(cur_switch->scope);
        else
            leave_scope(loop_scope);
        *cur_scope->bsym = gjmp(*cur_scope->bsym);
        skip(';');

    } else if (t == TOK_CONTINUE) {
        /* compute jump */
        if (!cur_scope->csym)
            tcc_error("cannot continue");
        leave_scope(loop_scope);
        *cur_scope->csym = gjmp(*cur_scope->csym);
        skip(';');

    } else if (t == TOK_FOR) {
        new_scope(&o);

        skip('(');
        if (tok != ';') {
            /* c99 for-loop init decl? */
            if (!decl0(VT_LOCAL, 1, NULL)) {
                /* no, regular for-loop init expr */
                gexpr();
                vpop();
            }
        }
        skip(';');
        a = b = 0;
        c = d = gind();
        if (tok != ';') {
            gexpr();
            a = gvtst(1, 0);
        }
        skip(';');
        if (tok != ')') {
            e = gjmp(0);
            d = gind();
            gexpr();
            vpop();
            gjmp_addr(c);
            gsym(e);
        }
        skip(')');
        lblock(&a, &b);
        gjmp_addr(d);
        gsym_addr(b, d);
        gsym(a);
        prev_scope(&o, 0);

    } else if (t == TOK_DO) {
        a = b = 0;
        d = gind();
        lblock(&a, &b);
        gsym(b);
        skip(TOK_WHILE);
        skip('(');
	gexpr();
        skip(')');
        skip(';');
	c = gvtst(0, 0);
	gsym_addr(c, d);
        gsym(a);

    } else if (t == TOK_SWITCH) {
        struct switch_t *sw;

        sw = tcc_mallocz(sizeof *sw);
        sw->bsym = &a;
        sw->scope = cur_scope;
        sw->prev = cur_switch;
        cur_switch = sw;

        skip('(');
        gexpr();
        skip(')');
        sw->sv = *vtop--; /* save switch value */

        a = 0;
        b = gjmp(0); /* jump to first case */
        lblock(&a, NULL);
        a = gjmp(a); /* add implicit break */
        /* case lookup */
        gsym(b);

        if (sw->sv.type.t & VT_UNSIGNED)
            qsort(sw->p, sw->n, sizeof(void*), case_cmpu);
        else
            qsort(sw->p, sw->n, sizeof(void*), case_cmpi);

        for (b = 1; b < sw->n; b++)
            if (sw->sv.type.t & VT_UNSIGNED
                ? (uint64_t)sw->p[b - 1]->v2 >= (uint64_t)sw->p[b]->v1
                : sw->p[b - 1]->v2 >= sw->p[b]->v1)
                tcc_error("duplicate case value");

        vpushv(&sw->sv);
        gv(RC_INT);
        d = 0, gcase(sw->p, sw->n, &d);
        vpop();
        if (sw->def_sym)
            gsym_addr(d, sw->def_sym);
        else
            gsym(d);
        /* break label */
        gsym(a);

        dynarray_reset(&sw->p, &sw->n);
        cur_switch = sw->prev;
        tcc_free(sw);

    } else if (t == TOK_CASE) {
        struct case_t *cr = tcc_malloc(sizeof(struct case_t));
        if (!cur_switch)
            expect("switch");
        cr->v1 = cr->v2 = expr_const64();
        if (gnu_ext && tok == TOK_DOTS) {
            next();
            cr->v2 = expr_const64();
            if ((!(cur_switch->sv.type.t & VT_UNSIGNED) && cr->v2 < cr->v1)
                || (cur_switch->sv.type.t & VT_UNSIGNED && (uint64_t)cr->v2 < (uint64_t)cr->v1))
                tcc_warning("empty case range");
        }
        if (debug_modes)
            tcc_tcov_reset_ind(tcc_state);
        cr->sym = gind();
        dynarray_add(&cur_switch->p, &cur_switch->n, cr);
        skip(':');
        is_expr = 0;
        goto block_after_label;

    } else if (t == TOK_DEFAULT) {
        if (!cur_switch)
            expect("switch");
        if (cur_switch->def_sym)
            tcc_error("too many 'default'");
        if (debug_modes)
            tcc_tcov_reset_ind(tcc_state);
        cur_switch->def_sym = gind();
        skip(':');
        is_expr = 0;
        goto block_after_label;

    } else if (t == TOK_GOTO) {
        if (cur_scope->vla.num)
          vla_restore(cur_scope->vla.locorig);
        if (tok == '*' && gnu_ext) {
            /* computed goto */
            next();
            gexpr();
            if ((vtop->type.t & VT_BTYPE) != VT_PTR)
                expect("pointer");
            ggoto();

        } else if (tok >= TOK_UIDENT) {
	    s = label_find(tok);
	    /* put forward definition if needed */
            if (!s)
              s = label_push(&global_label_stack, tok, LABEL_FORWARD);
            else if (s->r == LABEL_DECLARED)
              s->r = LABEL_FORWARD;

	    if (s->r & LABEL_FORWARD) {
		/* start new goto chain for cleanups, linked via label->next */
		if (cur_scope->cl.s && !nocode_wanted) {
                    sym_push2(&pending_gotos, SYM_FIELD, 0, cur_scope->cl.n);
                    pending_gotos->prev_tok = s;
                    s = sym_push2(&s->next, SYM_FIELD, 0, 0);
                    pending_gotos->next = s;
                }
		s->jnext = gjmp(s->jnext);
	    } else {
		try_call_cleanup_goto(s->cleanupstate);
		gjmp_addr(s->jnext);
	    }
	    next();

        } else {
            expect("label identifier");
        }
        skip(';');

    } else if (t == TOK_ASM1 || t == TOK_ASM2 || t == TOK_ASM3) {
        asm_instr();

    } else {
        if (tok == ':' && t >= TOK_UIDENT) {
            /* label case */
	    next();
            s = label_find(t);
            if (s) {
                if (s->r == LABEL_DEFINED)
                    tcc_error("duplicate label '%s'", get_tok_str(s->v, NULL));
                s->r = LABEL_DEFINED;
		if (s->next) {
		    Sym *pcl; /* pending cleanup goto */
		    for (pcl = s->next; pcl; pcl = pcl->prev)
		      gsym(pcl->jnext);
		    sym_pop(&s->next, NULL, 0);
		} else
		  gsym(s->jnext);
            } else {
                s = label_push(&global_label_stack, t, LABEL_DEFINED);
            }
            s->jnext = gind();
            s->cleanupstate = cur_scope->cl.s;

    block_after_label:
            vla_restore(cur_scope->vla.loc);
            if (tok != '}')
                goto again;
            /* we accept this, but it is a mistake */
            tcc_warning_c(warn_all)("deprecated use of label at end of compound statement");

        } else {
            /* expression case */
            if (t != ';') {
                unget_tok(t);
    expr:
                if (is_expr) {
                    vpop();
                    gexpr();
                } else {
                    gexpr();
                    vpop();
                }
                skip(';');
            }
        }
    }

    if (debug_modes)
        tcc_tcov_check_line (tcc_state, 0), tcc_tcov_block_end (tcc_state, 0);
}

/* This skips over a stream of tokens containing balanced {} and ()
   pairs, stopping at outer ',' ';' and '}' (or matching '}' if we started
   with a '{').  If STR then allocates and stores the skipped tokens
   in *STR.  This doesn't check if () and {} are nested correctly,
   i.e. "({)}" is accepted.  */
static void skip_or_save_block(TokenString **str)
{
    int braces = tok == '{';
    int level = 0;
    if (str)
      *str = tok_str_alloc();

    while ((level > 0 || (tok != '}' && tok != ',' && tok != ';' && tok != ')'))) {
	int t;
	if (tok == TOK_EOF) {
	     if (str || level > 0)
	       tcc_error("unexpected end of file");
	     else
	       break;
	}
	if (str)
	  tok_str_add_tok(*str);
	t = tok;
	next();
	if (t == '{' || t == '(') {
	    level++;
	} else if (t == '}' || t == ')') {
	    level--;
	    if (level == 0 && braces && t == '}')
	      break;
	}
    }
    if (str) {
	tok_str_add(*str, -1);
	tok_str_add(*str, 0);
    }
}

#define EXPR_CONST 1
#define EXPR_ANY   2

static void parse_init_elem(int expr_type)
{
    int saved_global_expr;
    switch(expr_type) {
    case EXPR_CONST:
        /* compound literals must be allocated globally in this case */
        saved_global_expr = global_expr;
        global_expr = 1;
        expr_const1();
        global_expr = saved_global_expr;
        /* NOTE: symbols are accepted, as well as lvalue for anon symbols
	   (compound literals).  */
        if (((vtop->r & (VT_VALMASK | VT_LVAL)) != VT_CONST
             && ((vtop->r & (VT_SYM|VT_LVAL)) != (VT_SYM|VT_LVAL)
                 || vtop->sym->v < SYM_FIRST_ANOM))
#ifdef TCC_TARGET_PE
                 || ((vtop->r & VT_SYM) && vtop->sym->a.dllimport)
#endif
           )
            tcc_error("initializer element is not constant");
        break;
    case EXPR_ANY:
        expr_eq();
        break;
    }
}

#if 1
static void init_assert(init_params *p, int offset)
{
    if (p->sec ? !NODATA_WANTED && offset > p->sec->data_offset
               : !nocode_wanted && offset > p->local_offset)
        tcc_internal_error("initializer overflow");
}
#else
#define init_assert(sec, offset)
#endif

/* put zeros for variable based init */
static void init_putz(init_params *p, unsigned long c, int size)
{
    init_assert(p, c + size);
    if (p->sec) {
        /* nothing to do because globals are already set to zero */
    } else {
        vpush_helper_func(TOK_memset);
        vseti(VT_LOCAL, c);
#ifdef TCC_TARGET_ARM
        vpushs(size);
        vpushi(0);
#else
        vpushi(0);
        vpushs(size);
#endif
        gfunc_call(3);
    }
}

#define DIF_FIRST     1
#define DIF_SIZE_ONLY 2
#define DIF_HAVE_ELEM 4
#define DIF_CLEAR     8

/* delete relocations for specified range c ... c + size. Unfortunatly
   in very special cases, relocations may occur unordered */
static void decl_design_delrels(Section *sec, int c, int size)
{
    ElfW_Rel *rel, *rel2, *rel_end;
    if (!sec || !sec->reloc)
        return;
    rel = rel2 = (ElfW_Rel*)sec->reloc->data;
    rel_end = (ElfW_Rel*)(sec->reloc->data + sec->reloc->data_offset);
    while (rel < rel_end) {
        if (rel->r_offset >= c && rel->r_offset < c + size) {
            sec->reloc->data_offset -= sizeof *rel;
        } else {
            if (rel2 != rel)
                memcpy(rel2, rel, sizeof *rel);
            ++rel2;
        }
        ++rel;
    }
}

static void decl_design_flex(init_params *p, Sym *ref, int index)
{
    if (ref == p->flex_array_ref) {
        if (index >= ref->c)
            ref->c = index + 1;
    } else if (ref->c < 0)
        tcc_error("flexible array has zero size in this context");
}

/* t is the array or struct type. c is the array or struct
   address. cur_field is the pointer to the current
   field, for arrays the 'c' member contains the current start
   index.  'flags' is as in decl_initializer.
   'al' contains the already initialized length of the
   current container (starting at c).  This returns the new length of that.  */
static int decl_designator(init_params *p, CType *type, unsigned long c,
                           Sym **cur_field, int flags, int al)
{
    Sym *s, *f;
    int index, index_last, align, l, nb_elems, elem_size;
    unsigned long corig = c;

    elem_size = 0;
    nb_elems = 1;

    if (flags & DIF_HAVE_ELEM)
        goto no_designator;

    if (gnu_ext && tok >= TOK_UIDENT) {
        l = tok, next();
        if (tok == ':')
            goto struct_field;
        unget_tok(l);
    }

    /* NOTE: we only support ranges for last designator */
    while (nb_elems == 1 && (tok == '[' || tok == '.')) {
        if (tok == '[') {
            if (!(type->t & VT_ARRAY))
                expect("array type");
            next();
            index = index_last = expr_const();
            if (tok == TOK_DOTS && gnu_ext) {
                next();
                index_last = expr_const();
            }
            skip(']');
            s = type->ref;
            decl_design_flex(p, s, index_last);
            if (index < 0 || index_last >= s->c || index_last < index)
	        tcc_error("index exceeds array bounds or range is empty");
            if (cur_field)
		(*cur_field)->c = index_last;
            type = pointed_type(type);
            elem_size = type_size(type, &align);
            c += index * elem_size;
            nb_elems = index_last - index + 1;
        } else {
            int cumofs;
            next();
            l = tok;
        struct_field:
            next();
            if ((type->t & VT_BTYPE) != VT_STRUCT)
                expect("struct/union type");
            cumofs = 0;
	    f = find_field(type, l, &cumofs);
            if (!f)
                expect("field");
            if (cur_field)
                *cur_field = f;
	    type = &f->type;
            c += cumofs + f->c;
        }
        cur_field = NULL;
    }
    if (!cur_field) {
        if (tok == '=') {
            next();
        } else if (!gnu_ext) {
	    expect("=");
        }
    } else {
    no_designator:
        if (type->t & VT_ARRAY) {
	    index = (*cur_field)->c;
            s = type->ref;
            decl_design_flex(p, s, index);
            if (index >= s->c)
                tcc_error("too many initializers");
            type = pointed_type(type);
            elem_size = type_size(type, &align);
            c += index * elem_size;
        } else {
            f = *cur_field;
	    while (f && (f->v & SYM_FIRST_ANOM) && (f->type.t & VT_BITFIELD))
	        *cur_field = f = f->next;
            if (!f)
                tcc_error("too many initializers");
	    type = &f->type;
            c += f->c;
        }
    }

    if (!elem_size) /* for structs */
        elem_size = type_size(type, &align);

    /* Using designators the same element can be initialized more
       than once.  In that case we need to delete possibly already
       existing relocations. */
    if (!(flags & DIF_SIZE_ONLY) && c - corig < al) {
        decl_design_delrels(p->sec, c, elem_size * nb_elems);
        flags &= ~DIF_CLEAR; /* mark stack dirty too */
    }

    decl_initializer(p, type, c, flags & ~DIF_FIRST);

    if (!(flags & DIF_SIZE_ONLY) && nb_elems > 1) {
        Sym aref = {0};
        CType t1;
        int i;
        if (p->sec || (type->t & VT_ARRAY)) {
            /* make init_putv/vstore believe it were a struct */
            aref.c = elem_size;
            t1.t = VT_STRUCT, t1.ref = &aref;
            type = &t1;
        }
        if (p->sec)
            vpush_ref(type, p->sec, c, elem_size);
        else
	    vset(type, VT_LOCAL|VT_LVAL, c);
        for (i = 1; i < nb_elems; i++) {
            vdup();
            init_putv(p, type, c + elem_size * i);
	}
        vpop();
    }

    c += nb_elems * elem_size;
    if (c - corig > al)
      al = c - corig;
    return al;
}

/* store a value or an expression directly in global data or in local array */
static void init_putv(init_params *p, CType *type, unsigned long c)
{
    int bt;
    void *ptr;
    CType dtype;
    int size, align;
    Section *sec = p->sec;
    uint64_t val;

    dtype = *type;
    dtype.t &= ~VT_CONSTANT; /* need to do that to avoid false warning */

    size = type_size(type, &align);
    if (type->t & VT_BITFIELD)
        size = (BIT_POS(type->t) + BIT_SIZE(type->t) + 7) / 8;
    init_assert(p, c + size);

    if (sec) {
        /* XXX: not portable */
        /* XXX: generate error if incorrect relocation */
        gen_assign_cast(&dtype);
        bt = type->t & VT_BTYPE;

        if ((vtop->r & VT_SYM)
            && bt != VT_PTR
            && (bt != (PTR_SIZE == 8 ? VT_LLONG : VT_INT)
                || (type->t & VT_BITFIELD))
            && !((vtop->r & VT_CONST) && vtop->sym->v >= SYM_FIRST_ANOM)
            )
            tcc_error("initializer element is not computable at load time");

        if (NODATA_WANTED) {
            vtop--;
            return;
        }

        ptr = sec->data + c;
        val = vtop->c.i;

        /* XXX: make code faster ? */
	if ((vtop->r & (VT_SYM|VT_CONST)) == (VT_SYM|VT_CONST) &&
	    vtop->sym->v >= SYM_FIRST_ANOM &&
	    /* XXX This rejects compound literals like
	       '(void *){ptr}'.  The problem is that '&sym' is
	       represented the same way, which would be ruled out
	       by the SYM_FIRST_ANOM check above, but also '"string"'
	       in 'char *p = "string"' is represented the same
	       with the type being VT_PTR and the symbol being an
	       anonymous one.  That is, there's no difference in vtop
	       between '(void *){x}' and '&(void *){x}'.  Ignore
	       pointer typed entities here.  Hopefully no real code
	       will ever use compound literals with scalar type.  */
	    (vtop->type.t & VT_BTYPE) != VT_PTR) {
	    /* These come from compound literals, memcpy stuff over.  */
	    Section *ssec;
	    ElfSym *esym;
	    ElfW_Rel *rel;
	    esym = elfsym(vtop->sym);
	    ssec = tcc_state->sections[esym->st_shndx];
	    memmove (ptr, ssec->data + esym->st_value + (int)vtop->c.i, size);
	    if (ssec->reloc) {
		/* We need to copy over all memory contents, and that
		   includes relocations.  Use the fact that relocs are
		   created it order, so look from the end of relocs
		   until we hit one before the copied region.  */
                unsigned long relofs = ssec->reloc->data_offset;
		while (relofs >= sizeof(*rel)) {
                    relofs -= sizeof(*rel);
                    rel = (ElfW_Rel*)(ssec->reloc->data + relofs);
		    if (rel->r_offset >= esym->st_value + size)
		      continue;
		    if (rel->r_offset < esym->st_value)
		      break;
		    put_elf_reloca(symtab_section, sec,
				   c + rel->r_offset - esym->st_value,
				   ELFW(R_TYPE)(rel->r_info),
				   ELFW(R_SYM)(rel->r_info),
#if PTR_SIZE == 8
				   rel->r_addend
#else
				   0
#endif
				  );
		}
	    }
	} else {
            if (type->t & VT_BITFIELD) {
                int bit_pos, bit_size, bits, n;
                unsigned char *p, v, m;
                bit_pos = BIT_POS(vtop->type.t);
                bit_size = BIT_SIZE(vtop->type.t);
                p = (unsigned char*)ptr + (bit_pos >> 3);
                bit_pos &= 7, bits = 0;
                while (bit_size) {
                    n = 8 - bit_pos;
                    if (n > bit_size)
                        n = bit_size;
                    v = val >> bits << bit_pos;
                    m = ((1 << n) - 1) << bit_pos;
                    *p = (*p & ~m) | (v & m);
                    bits += n, bit_size -= n, bit_pos = 0, ++p;
                }
            } else
            switch(bt) {
	    case VT_BOOL:
		*(char *)ptr = val != 0;
                break;
	    case VT_BYTE:
		*(char *)ptr = val;
		break;
	    case VT_SHORT:
                write16le(ptr, val);
		break;
	    case VT_FLOAT:
                write32le(ptr, val);
		break;
	    case VT_DOUBLE:
                write64le(ptr, val);
		break;
	    case VT_LDOUBLE:
#if defined TCC_IS_NATIVE_387
                /* Host and target platform may be different but both have x87.
                   On windows, tcc does not use VT_LDOUBLE, except when it is a
                   cross compiler.  In this case a mingw gcc as host compiler
                   comes here with 10-byte long doubles, while msvc or tcc won't.
                   tcc itself can still translate by asm.
                   In any case we avoid possibly random bytes 11 and 12.
                */
                if (sizeof (long double) >= 10)
                    memcpy(ptr, &vtop->c.ld, 10);
#ifdef __TINYC__
                else if (sizeof (long double) == sizeof (double))
                    __asm__("fldl %1\nfstpt %0\n" : "=m" (*ptr) : "m" (vtop->c.ld));
#endif
                else if (vtop->c.ld == 0.0)
                    ;
                else
#endif
                /* For other platforms it should work natively, but may not work
                   for cross compilers */
                if (sizeof(long double) == LDOUBLE_SIZE)
                    memcpy(ptr, &vtop->c.ld, LDOUBLE_SIZE);
                else if (sizeof(double) == LDOUBLE_SIZE)
                    memcpy(ptr, &vtop->c.ld, LDOUBLE_SIZE);
#ifndef TCC_CROSS_TEST
                else
                    tcc_error("can't cross compile long double constants");
#endif
		break;

#if PTR_SIZE == 8
            /* intptr_t may need a reloc too, see tcctest.c:relocation_test() */
	    case VT_LLONG:
	    case VT_PTR:
	        if (vtop->r & VT_SYM)
	          greloca(sec, vtop->sym, c, R_DATA_PTR, val);
	        else
	          write64le(ptr, val);
	        break;
            case VT_INT:
                write32le(ptr, val);
                break;
#else
	    case VT_LLONG:
                write64le(ptr, val);
                break;
            case VT_PTR:
            case VT_INT:
	        if (vtop->r & VT_SYM)
	          greloc(sec, vtop->sym, c, R_DATA_PTR);
	        write32le(ptr, val);
	        break;
#endif
	    default:
                //tcc_internal_error("unexpected type");
                break;
	    }
	}
        vtop--;
    } else {
        vset(&dtype, VT_LOCAL|VT_LVAL, c);
        vswap();
        vstore();
        vpop();
    }
}

/* 't' contains the type and storage info. 'c' is the offset of the
   object in section 'sec'. If 'sec' is NULL, it means stack based
   allocation. 'flags & DIF_FIRST' is true if array '{' must be read (multi
   dimension implicit array init handling). 'flags & DIF_SIZE_ONLY' is true if
   size only evaluation is wanted (only for arrays). */
static void decl_initializer(init_params *p, CType *type, unsigned long c, int flags)
{
    int len, n, no_oblock, i;
    int size1, align1;
    Sym *s, *f;
    Sym indexsym;
    CType *t1;

    /* generate line number info */
    if (debug_modes && !p->sec)
        tcc_debug_line(tcc_state), tcc_tcov_check_line (tcc_state, 1);

    if (!(flags & DIF_HAVE_ELEM) && tok != '{' &&
	/* In case of strings we have special handling for arrays, so
	   don't consume them as initializer value (which would commit them
	   to some anonymous symbol).  */
	tok != TOK_LSTR && tok != TOK_STR &&
	(!(flags & DIF_SIZE_ONLY)
            /* a struct may be initialized from a struct of same type, as in
                    struct {int x,y;} a = {1,2}, b = {3,4}, c[] = {a,b};
               In that case we need to parse the element in order to check
               it for compatibility below */
            || (type->t & VT_BTYPE) == VT_STRUCT)
        ) {
        int ncw_prev = nocode_wanted;
        if ((flags & DIF_SIZE_ONLY) && !p->sec)
            ++nocode_wanted;
	parse_init_elem(!p->sec ? EXPR_ANY : EXPR_CONST);
        nocode_wanted = ncw_prev;
        flags |= DIF_HAVE_ELEM;
    }

    if (type->t & VT_ARRAY) {
        no_oblock = 1;
        if (((flags & DIF_FIRST) && tok != TOK_LSTR && tok != TOK_STR) ||
            tok == '{') {
            skip('{');
            no_oblock = 0;
        }

        s = type->ref;
        n = s->c;
        t1 = pointed_type(type);
        size1 = type_size(t1, &align1);

        /* only parse strings here if correct type (otherwise: handle
           them as ((w)char *) expressions */
        if ((tok == TOK_LSTR && 
#ifdef TCC_TARGET_PE
             (t1->t & VT_BTYPE) == VT_SHORT && (t1->t & VT_UNSIGNED)
#else
             (t1->t & VT_BTYPE) == VT_INT
#endif
            ) || (tok == TOK_STR && (t1->t & VT_BTYPE) == VT_BYTE)) {
	    len = 0;
            cstr_reset(&initstr);
            if (size1 != (tok == TOK_STR ? 1 : sizeof(nwchar_t)))
              tcc_error("unhandled string literal merging");
            while (tok == TOK_STR || tok == TOK_LSTR) {
                if (initstr.size)
                  initstr.size -= size1;
                if (tok == TOK_STR)
                  len += tokc.str.size;
                else
                  len += tokc.str.size / sizeof(nwchar_t);
                len--;
                cstr_cat(&initstr, tokc.str.data, tokc.str.size);
                next();
            }
            if (tok != ')' && tok != '}' && tok != ',' && tok != ';'
                && tok != TOK_EOF) {
                /* Not a lone literal but part of a bigger expression.  */
                unget_tok(size1 == 1 ? TOK_STR : TOK_LSTR);
                tokc.str.size = initstr.size;
                tokc.str.data = initstr.data;
                goto do_init_array;
            }

            decl_design_flex(p, s, len);
            if (!(flags & DIF_SIZE_ONLY)) {
                int nb = n;
                if (len < nb)
                    nb = len;
                if (len > nb)
                  tcc_warning("initializer-string for array is too long");
                /* in order to go faster for common case (char
                   string in global variable, we handle it
                   specifically */
                if (p->sec && size1 == 1) {
                    init_assert(p, c + nb);
                    if (!NODATA_WANTED)
                      memcpy(p->sec->data + c, initstr.data, nb);
                } else {
                    for(i=0;i<n;i++) {
                        if (i >= nb) {
                          /* only add trailing zero if enough storage (no
                             warning in this case since it is standard) */
                          if (flags & DIF_CLEAR)
                            break;
                          if (n - i >= 4) {
                            init_putz(p, c + i * size1, (n - i) * size1);
                            break;
                          }
                          ch = 0;
                        } else if (size1 == 1)
                          ch = ((unsigned char *)initstr.data)[i];
                        else
                          ch = ((nwchar_t *)initstr.data)[i];
                        vpushi(ch);
                        init_putv(p, t1, c + i * size1);
                    }
                }
            }
        } else {

          do_init_array:
	    indexsym.c = 0;
	    f = &indexsym;

          do_init_list:
            /* zero memory once in advance */
            if (!(flags & (DIF_CLEAR | DIF_SIZE_ONLY))) {
                init_putz(p, c, n*size1);
                flags |= DIF_CLEAR;
            }

	    len = 0;
            /* GNU extension: if the initializer is empty for a flex array,
               it's size is zero.  We won't enter the loop, so set the size
               now.  */
            decl_design_flex(p, s, len);
	    while (tok != '}' || (flags & DIF_HAVE_ELEM)) {
		len = decl_designator(p, type, c, &f, flags, len);
		flags &= ~DIF_HAVE_ELEM;
		if (type->t & VT_ARRAY) {
		    ++indexsym.c;
		    /* special test for multi dimensional arrays (may not
		       be strictly correct if designators are used at the
		       same time) */
		    if (no_oblock && len >= n*size1)
		        break;
		} else {
		    if (s->type.t == VT_UNION)
		        f = NULL;
		    else
		        f = f->next;
		    if (no_oblock && f == NULL)
		        break;
		}

		if (tok == '}')
		    break;
		skip(',');
	    }
        }
        if (!no_oblock)
            skip('}');

    } else if ((flags & DIF_HAVE_ELEM)
        /* Use i_c_parameter_t, to strip toplevel qualifiers.
           The source type might have VT_CONSTANT set, which is
           of course assignable to non-const elements.  */
            && is_compatible_unqualified_types(type, &vtop->type)) {
        goto one_elem;

    } else if ((type->t & VT_BTYPE) == VT_STRUCT) {
        no_oblock = 1;
        if ((flags & DIF_FIRST) || tok == '{') {
            skip('{');
            no_oblock = 0;
        }
        s = type->ref;
        f = s->next;
        n = s->c;
        size1 = 1;
	goto do_init_list;

    } else if (tok == '{') {
        if (flags & DIF_HAVE_ELEM)
          skip(';');
        next();
        decl_initializer(p, type, c, flags & ~DIF_HAVE_ELEM);
        skip('}');

    } else one_elem: if ((flags & DIF_SIZE_ONLY)) {
	/* If we supported only ISO C we wouldn't have to accept calling
	   this on anything than an array if DIF_SIZE_ONLY (and even then
	   only on the outermost level, so no recursion would be needed),
	   because initializing a flex array member isn't supported.
	   But GNU C supports it, so we need to recurse even into
	   subfields of structs and arrays when DIF_SIZE_ONLY is set.  */
        /* just skip expression */
        if (flags & DIF_HAVE_ELEM)
            vpop();
        else
            skip_or_save_block(NULL);

    } else {
	if (!(flags & DIF_HAVE_ELEM)) {
	    /* This should happen only when we haven't parsed
	       the init element above for fear of committing a
	       string constant to memory too early.  */
	    if (tok != TOK_STR && tok != TOK_LSTR)
	      expect("string constant");
	    parse_init_elem(!p->sec ? EXPR_ANY : EXPR_CONST);
	}
        if (!p->sec && (flags & DIF_CLEAR) /* container was already zero'd */
            && (vtop->r & (VT_VALMASK | VT_LVAL | VT_SYM)) == VT_CONST
            && vtop->c.i == 0
            && btype_size(type->t & VT_BTYPE) /* not for fp constants */
            )
            vpop();
        else
            init_putv(p, type, c);
    }
}

/* parse an initializer for type 't' if 'has_init' is non zero, and
   allocate space in local or global data space ('r' is either
   VT_LOCAL or VT_CONST). If 'v' is non zero, then an associated
   variable 'v' of scope 'scope' is declared before initializers
   are parsed. If 'v' is zero, then a reference to the new object
   is put in the value stack. If 'has_init' is 2, a special parsing
   is done to handle string constants. */
static void decl_initializer_alloc(CType *type, AttributeDef *ad, int r, 
                                   int has_init, int v, int scope)
{
    int size, align, addr;
    TokenString *init_str = NULL;

    Section *sec;
    Sym *flexible_array;
    Sym *sym;
    int saved_nocode_wanted = nocode_wanted;
#ifdef CONFIG_TCC_BCHECK
    int bcheck = tcc_state->do_bounds_check && !NODATA_WANTED;
#endif
    init_params p = {0};

    /* Always allocate static or global variables */
    if (v && (r & VT_VALMASK) == VT_CONST)
        nocode_wanted |= 0x80000000;

    flexible_array = NULL;
    size = type_size(type, &align);

    /* exactly one flexible array may be initialized, either the
       toplevel array or the last member of the toplevel struct */

    if (size < 0) {
        /* If the base type itself was an array type of unspecified size
           (like in 'typedef int arr[]; arr x = {1};') then we will
           overwrite the unknown size by the real one for this decl.
           We need to unshare the ref symbol holding that size. */
        type->ref = sym_push(SYM_FIELD, &type->ref->type, 0, type->ref->c);
        p.flex_array_ref = type->ref;

    } else if (has_init && (type->t & VT_BTYPE) == VT_STRUCT) {
        Sym *field = type->ref->next;
        if (field) {
            while (field->next)
                field = field->next;
            if (field->type.t & VT_ARRAY && field->type.ref->c < 0) {
                flexible_array = field;
                p.flex_array_ref = field->type.ref;
                size = -1;
            }
        }
    }

    if (size < 0) {
        /* If unknown size, do a dry-run 1st pass */
        if (!has_init) 
            tcc_error("unknown type size");
        if (has_init == 2) {
            /* only get strings */
            init_str = tok_str_alloc();
            while (tok == TOK_STR || tok == TOK_LSTR) {
                tok_str_add_tok(init_str);
                next();
            }
            tok_str_add(init_str, -1);
            tok_str_add(init_str, 0);
        } else
            skip_or_save_block(&init_str);
        unget_tok(0);

        /* compute size */
        begin_macro(init_str, 1);
        next();
        decl_initializer(&p, type, 0, DIF_FIRST | DIF_SIZE_ONLY);
        /* prepare second initializer parsing */
        macro_ptr = init_str->str;
        next();

        /* if still unknown size, error */
        size = type_size(type, &align);
        if (size < 0) 
            tcc_error("unknown type size");

        /* If there's a flex member and it was used in the initializer
           adjust size.  */
        if (flexible_array && flexible_array->type.ref->c > 0)
            size += flexible_array->type.ref->c
                    * pointed_size(&flexible_array->type);
    }

    /* take into account specified alignment if bigger */
    if (ad->a.aligned) {
	int speca = 1 << (ad->a.aligned - 1);
        if (speca > align)
            align = speca;
    } else if (ad->a.packed) {
        align = 1;
    }

    if (!v && NODATA_WANTED)
        size = 0, align = 1;

    if ((r & VT_VALMASK) == VT_LOCAL) {
        sec = NULL;
#ifdef CONFIG_TCC_BCHECK
        if (bcheck && v) {
            /* add padding between stack variables for bound checking */
            loc -= align;
        }
#endif
        loc = (loc - size) & -align;
        addr = loc;
        p.local_offset = addr + size;
#ifdef CONFIG_TCC_BCHECK
        if (bcheck && v) {
            /* add padding between stack variables for bound checking */
            loc -= align;
        }
#endif
        if (v) {
            /* local variable */
#ifdef CONFIG_TCC_ASM
	    if (ad->asm_label) {
		int reg = asm_parse_regvar(ad->asm_label);
		if (reg >= 0)
		    r = (r & ~VT_VALMASK) | reg;
	    }
#endif
            sym = sym_push(v, type, r, addr);
	    if (ad->cleanup_func) {
		Sym *cls = sym_push2(&all_cleanups,
                    SYM_FIELD | ++cur_scope->cl.n, 0, 0);
		cls->prev_tok = sym;
		cls->next = ad->cleanup_func;
		cls->ncl = cur_scope->cl.s;
		cur_scope->cl.s = cls;
	    }

            sym->a = ad->a;
        } else {
            /* push local reference */
            vset(type, r, addr);
        }
    } else {
	sym = NULL;
        if (v && scope == VT_CONST) {
            /* see if the symbol was already defined */
            sym = sym_find(v);
            if (sym) {
                if (p.flex_array_ref && (sym->type.t & type->t & VT_ARRAY)
                    && sym->type.ref->c > type->ref->c) {
                    /* flex array was already declared with explicit size
                            extern int arr[10];
                            int arr[] = { 1,2,3 }; */
                    type->ref->c = sym->type.ref->c;
                    size = type_size(type, &align);
                }
                patch_storage(sym, ad, type);
                /* we accept several definitions of the same global variable. */
                if (!has_init && sym->c && elfsym(sym)->st_shndx != SHN_UNDEF)
                    goto no_alloc;
            }
        }

        /* allocate symbol in corresponding section */
        sec = ad->section;
        if (!sec) {
            CType *tp = type;
            while ((tp->t & (VT_BTYPE|VT_ARRAY)) == (VT_PTR|VT_ARRAY))
                tp = &tp->ref->type;
            if (tp->t & VT_CONSTANT) {
		sec = rodata_section;
            } else if (has_init) {
		sec = data_section;
                /*if (tcc_state->g_debug & 4)
                    tcc_warning("rw data: %s", get_tok_str(v, 0));*/
            } else if (tcc_state->nocommon)
                sec = bss_section;
        }

        if (sec) {
	    addr = section_add(sec, size, align);
#ifdef CONFIG_TCC_BCHECK
            /* add padding if bound check */
            if (bcheck)
                section_add(sec, 1, 1);
#endif
        } else {
            addr = align; /* SHN_COMMON is special, symbol value is align */
	    sec = common_section;
        }

        if (v) {
            if (!sym) {
                sym = sym_push(v, type, r | VT_SYM, 0);
                patch_storage(sym, ad, NULL);
            }
            /* update symbol definition */
	    put_extern_sym(sym, sec, addr, size);
        } else {
            /* push global reference */
            vpush_ref(type, sec, addr, size);
            sym = vtop->sym;
	    vtop->r |= r;
        }

#ifdef CONFIG_TCC_BCHECK
        /* handles bounds now because the symbol must be defined
           before for the relocation */
        if (bcheck) {
            addr_t *bounds_ptr;

            greloca(bounds_section, sym, bounds_section->data_offset, R_DATA_PTR, 0);
            /* then add global bound info */
            bounds_ptr = section_ptr_add(bounds_section, 2 * sizeof(addr_t));
            bounds_ptr[0] = 0; /* relocated */
            bounds_ptr[1] = size;
        }
#endif
    }

    if (type->t & VT_VLA) {
        int a;

        if (NODATA_WANTED)
            goto no_alloc;

        /* save before-VLA stack pointer if needed */
        if (cur_scope->vla.num == 0) {
            if (cur_scope->prev && cur_scope->prev->vla.num) {
                cur_scope->vla.locorig = cur_scope->prev->vla.loc;
            } else {
                gen_vla_sp_save(loc -= PTR_SIZE);
                cur_scope->vla.locorig = loc;
            }
        }

        vpush_type_size(type, &a);
        gen_vla_alloc(type, a);
#if defined TCC_TARGET_PE && defined TCC_TARGET_X86_64
        /* on _WIN64, because of the function args scratch area, the
           result of alloca differs from RSP and is returned in RAX.  */
        gen_vla_result(addr), addr = (loc -= PTR_SIZE);
#endif
        gen_vla_sp_save(addr);
        cur_scope->vla.loc = addr;
        cur_scope->vla.num++;
    } else if (has_init) {
        p.sec = sec;
        decl_initializer(&p, type, addr, DIF_FIRST);
        /* patch flexible array member size back to -1, */
        /* for possible subsequent similar declarations */
        if (flexible_array)
            flexible_array->type.ref->c = -1;
    }

 no_alloc:
    /* restore parse state if needed */
    if (init_str) {
        end_macro();
        next();
    }

    nocode_wanted = saved_nocode_wanted;
}

/* generate vla code saved in post_type() */
static void func_vla_arg_code(Sym *arg)
{
    int align;
    TokenString *vla_array_tok = NULL;

    if (arg->type.ref)
        func_vla_arg_code(arg->type.ref);

    if ((arg->type.t & VT_VLA) && arg->type.ref->vla_array_str) {
	loc -= type_size(&int_type, &align);
	loc &= -align;
	arg->type.ref->c = loc;

	unget_tok(0);
	vla_array_tok = tok_str_alloc();
	vla_array_tok->str = arg->type.ref->vla_array_str;
	begin_macro(vla_array_tok, 1);
	next();
	gexpr();
	end_macro();
	next();
	vpush_type_size(&arg->type.ref->type, &align);
	gen_op('*');
	vset(&int_type, VT_LOCAL|VT_LVAL, arg->type.ref->c);
	vswap();
	vstore();
	vpop();
    }
}

static void func_vla_arg(Sym *sym)
{
    Sym *arg;

    for (arg = sym->type.ref->next; arg; arg = arg->next)
	if (arg->type.t & VT_VLA)
	    func_vla_arg_code(arg);
}

/* parse a function defined by symbol 'sym' and generate its code in
   'cur_text_section' */
static void gen_function(Sym *sym)
{
    struct scope f = { 0 };
    cur_scope = root_scope = &f;
    nocode_wanted = 0;
    ind = cur_text_section->data_offset;
    if (sym->a.aligned) {
	size_t newoff = section_add(cur_text_section, 0,
				    1 << (sym->a.aligned - 1));
	gen_fill_nops(newoff - ind);
    }
    /* NOTE: we patch the symbol size later */
    put_extern_sym(sym, cur_text_section, ind, 0);
    if (sym->type.ref->f.func_ctor)
        add_array (tcc_state, ".init_array", sym->c);
    if (sym->type.ref->f.func_dtor)
        add_array (tcc_state, ".fini_array", sym->c);

    funcname = get_tok_str(sym->v, NULL);
    func_ind = ind;
    func_vt = sym->type.ref->type;
    func_var = sym->type.ref->f.func_type == FUNC_ELLIPSIS;

    /* put debug symbol */
    tcc_debug_funcstart(tcc_state, sym);
    /* push a dummy symbol to enable local sym storage */
    sym_push2(&local_stack, SYM_FIELD, 0, 0);
    local_scope = 1; /* for function parameters */
    gfunc_prolog(sym);
    local_scope = 0;
    rsym = 0;
    clear_temp_local_var_list();
    func_vla_arg(sym);
    block(0);
    gsym(rsym);
    nocode_wanted = 0;
    /* reset local stack */
    pop_local_syms(NULL, 0);
    gfunc_epilog();
    cur_text_section->data_offset = ind;
    local_scope = 0;
    label_pop(&global_label_stack, NULL, 0);
    sym_pop(&all_cleanups, NULL, 0);
    /* patch symbol size */
    elfsym(sym)->st_size = ind - func_ind;
    /* end of function */
    tcc_debug_funcend(tcc_state, ind - func_ind);
    /* It's better to crash than to generate wrong code */
    cur_text_section = NULL;
    funcname = ""; /* for safety */
    func_vt.t = VT_VOID; /* for safety */
    func_var = 0; /* for safety */
    ind = 0; /* for safety */
    func_ind = -1;
    nocode_wanted = 0x80000000;
    check_vstack();
    /* do this after funcend debug info */
    next();
}

static void gen_inline_functions(TCCState *s)
{
    Sym *sym;
    int inline_generated, i;
    struct InlineFunc *fn;

    tcc_open_bf(s, ":inline:", 0);
    /* iterate while inline function are referenced */
    do {
        inline_generated = 0;
        for (i = 0; i < s->nb_inline_fns; ++i) {
            fn = s->inline_fns[i];
            sym = fn->sym;
            if (sym && (sym->c || !(sym->type.t & VT_INLINE))) {
                /* the function was used or forced (and then not internal):
                   generate its code and convert it to a normal function */
                fn->sym = NULL;
                tcc_debug_putfile(s, fn->filename);
                begin_macro(fn->func_str, 1);
                next();
                cur_text_section = text_section;
                gen_function(sym);
                end_macro();

                inline_generated = 1;
            }
        }
    } while (inline_generated);
    tcc_close();
}

static void free_inline_functions(TCCState *s)
{
    int i;
    /* free tokens of unused inline functions */
    for (i = 0; i < s->nb_inline_fns; ++i) {
        struct InlineFunc *fn = s->inline_fns[i];
        if (fn->sym)
            tok_str_free(fn->func_str);
    }
    dynarray_reset(&s->inline_fns, &s->nb_inline_fns);
}

/* 'l' is VT_LOCAL or VT_CONST to define default storage type, or VT_CMP
   if parsing old style parameter decl list (and FUNC_SYM is set then) */
static int decl0(int l, int is_for_loop_init, Sym *func_sym)
{
    int v, has_init, r, oldint;
    CType type, btype;
    Sym *sym;
    AttributeDef ad, adbase;

    while (1) {
	if (tok == TOK_STATIC_ASSERT) {
	    CString error_str;
	    int c;

	    next();
	    skip('(');
	    c = expr_const();

	    if (tok == ')') {
		if (!c)
		    tcc_error("_Static_assert fail");
		next();
		goto static_assert_out;
	    }

	    skip(',');
	    parse_mult_str(&error_str, "string constant");
	    if (c == 0)
		tcc_error("%s", (char *)error_str.data);
	    cstr_free(&error_str);
	    skip(')');
	  static_assert_out:
            skip(';');
	    continue;
	}

        oldint = 0;
        if (!parse_btype(&btype, &adbase)) {
            if (is_for_loop_init)
                return 0;
            /* skip redundant ';' if not in old parameter decl scope */
            if (tok == ';' && l != VT_CMP) {
                next();
                continue;
            }
            if (l != VT_CONST)
                break;
            if (tok == TOK_ASM1 || tok == TOK_ASM2 || tok == TOK_ASM3) {
                /* global asm block */
                asm_global_instr();
                continue;
            }
            if (tok >= TOK_UIDENT) {
               /* special test for old K&R protos without explicit int
                  type. Only accepted when defining global data */
                btype.t = VT_INT;
                oldint = 1;
            } else {
                if (tok != TOK_EOF)
                    expect("declaration");
                break;
            }
        }

        if (tok == ';') {
	    if ((btype.t & VT_BTYPE) == VT_STRUCT) {
		v = btype.ref->v;
		if (!(v & SYM_FIELD) && (v & ~SYM_STRUCT) >= SYM_FIRST_ANOM)
        	    tcc_warning("unnamed struct/union that defines no instances");
                next();
                continue;
	    }
            if (IS_ENUM(btype.t)) {
                next();
                continue;
            }
        }

        while (1) { /* iterate thru each declaration */
            type = btype;
	    ad = adbase;
            type_decl(&type, &ad, &v, TYPE_DIRECT);
#if 0
            {
                char buf[500];
                type_to_str(buf, sizeof(buf), &type, get_tok_str(v, NULL));
                printf("type = '%s'\n", buf);
            }
#endif
            if ((type.t & VT_BTYPE) == VT_FUNC) {
                if ((type.t & VT_STATIC) && (l == VT_LOCAL))
                    tcc_error("function without file scope cannot be static");
                /* if old style function prototype, we accept a
                   declaration list */
                sym = type.ref;
                if (sym->f.func_type == FUNC_OLD && l == VT_CONST)
                    decl0(VT_CMP, 0, sym);
#if defined TCC_TARGET_MACHO || defined TARGETOS_ANDROID
                if (sym->f.func_alwinl
                    && ((type.t & (VT_EXTERN | VT_INLINE))
                        == (VT_EXTERN | VT_INLINE))) {
                    /* always_inline functions must be handled as if they
                       don't generate multiple global defs, even if extern
                       inline, i.e. GNU inline semantics for those.  Rewrite
                       them into static inline.  */
                    type.t &= ~VT_EXTERN;
                    type.t |= VT_STATIC;
                }
#endif
                /* always compile 'extern inline' */
                if (type.t & VT_EXTERN)
                    type.t &= ~VT_INLINE;

            } else if (oldint) {
                tcc_warning("type defaults to int");
            }

            if (gnu_ext && (tok == TOK_ASM1 || tok == TOK_ASM2 || tok == TOK_ASM3)) {
                ad.asm_label = asm_label_instr();
                /* parse one last attribute list, after asm label */
                parse_attribute(&ad);
            #if 0
                /* gcc does not allow __asm__("label") with function definition,
                   but why not ... */
                if (tok == '{')
                    expect(";");
            #endif
            }

#ifdef TCC_TARGET_PE
            if (ad.a.dllimport || ad.a.dllexport) {
                if (type.t & VT_STATIC)
                    tcc_error("cannot have dll linkage with static");
                if (type.t & VT_TYPEDEF) {
                    tcc_warning("'%s' attribute ignored for typedef",
                        ad.a.dllimport ? (ad.a.dllimport = 0, "dllimport") :
                        (ad.a.dllexport = 0, "dllexport"));
                } else if (ad.a.dllimport) {
                    if ((type.t & VT_BTYPE) == VT_FUNC)
                        ad.a.dllimport = 0;
                    else
                        type.t |= VT_EXTERN;
                }
            }
#endif
            if (tok == '{') {
                if (l != VT_CONST)
                    tcc_error("cannot use local functions");
                if ((type.t & VT_BTYPE) != VT_FUNC)
                    expect("function definition");

                /* reject abstract declarators in function definition
                   make old style params without decl have int type */
                sym = type.ref;
                while ((sym = sym->next) != NULL) {
                    if (!(sym->v & ~SYM_FIELD))
                        expect("identifier");
                    if (sym->type.t == VT_VOID)
                        sym->type = int_type;
                }

                /* apply post-declaraton attributes */
                merge_funcattr(&type.ref->f, &ad.f);

                /* put function symbol */
                type.t &= ~VT_EXTERN;
                sym = external_sym(v, &type, 0, &ad);

                /* static inline functions are just recorded as a kind
                   of macro. Their code will be emitted at the end of
                   the compilation unit only if they are used */
                if (sym->type.t & VT_INLINE) {
                    struct InlineFunc *fn;
                    fn = tcc_malloc(sizeof *fn + strlen(file->filename));
                    strcpy(fn->filename, file->filename);
                    fn->sym = sym;
		    skip_or_save_block(&fn->func_str);
                    dynarray_add(&tcc_state->inline_fns,
				 &tcc_state->nb_inline_fns, fn);
                } else {
                    /* compute text section */
                    cur_text_section = ad.section;
                    if (!cur_text_section)
                        cur_text_section = text_section;
                    gen_function(sym);
                }
                break;
            } else {
		if (l == VT_CMP) {
		    /* find parameter in function parameter list */
		    for (sym = func_sym->next; sym; sym = sym->next)
			if ((sym->v & ~SYM_FIELD) == v)
			    goto found;
		    tcc_error("declaration for parameter '%s' but no such parameter",
			      get_tok_str(v, NULL));
found:
		    if (type.t & VT_STORAGE) /* 'register' is okay */
		        tcc_error("storage class specified for '%s'",
				  get_tok_str(v, NULL));
		    if (sym->type.t != VT_VOID)
		        tcc_error("redefinition of parameter '%s'",
				  get_tok_str(v, NULL));
		    convert_parameter_type(&type);
		    sym->type = type;
		} else if (type.t & VT_TYPEDEF) {
                    /* save typedefed type  */
                    /* XXX: test storage specifiers ? */
                    sym = sym_find(v);
                    if (sym && sym->sym_scope == local_scope) {
                        if (!is_compatible_types(&sym->type, &type)
                            || !(sym->type.t & VT_TYPEDEF))
                            tcc_error("incompatible redefinition of '%s'",
                                get_tok_str(v, NULL));
                        sym->type = type;
                    } else {
                        sym = sym_push(v, &type, 0, 0);
                    }
                    sym->a = ad.a;
                    sym->f = ad.f;
                    if (debug_modes)
                        tcc_debug_typedef (tcc_state, sym);
		} else if ((type.t & VT_BTYPE) == VT_VOID
			   && !(type.t & VT_EXTERN)) {
		    tcc_error("declaration of void object");
                } else {
                    r = 0;
                    if ((type.t & VT_BTYPE) == VT_FUNC) {
                        /* external function definition */
                        /* specific case for func_call attribute */
                        type.ref->f = ad.f;
                    } else if (!(type.t & VT_ARRAY)) {
                        /* not lvalue if array */
                        r |= VT_LVAL;
                    }
                    has_init = (tok == '=');
                    if (has_init && (type.t & VT_VLA))
                        tcc_error("variable length array cannot be initialized");
                    if (((type.t & VT_EXTERN) && (!has_init || l != VT_CONST))
		        || (type.t & VT_BTYPE) == VT_FUNC
                        /* as with GCC, uninitialized global arrays with no size
                           are considered extern: */
                        || ((type.t & VT_ARRAY) && !has_init
                            && l == VT_CONST && type.ref->c < 0)
                        ) {
                        /* external variable or function */
                        type.t |= VT_EXTERN;
                        sym = external_sym(v, &type, r, &ad);
                        if (ad.alias_target) {
                            /* Aliases need to be emitted when their target
                               symbol is emitted, even if perhaps unreferenced.
                               We only support the case where the base is
                               already defined, otherwise we would need
                               deferring to emit the aliases until the end of
                               the compile unit.  */
                            Sym *alias_target = sym_find(ad.alias_target);
                            ElfSym *esym = elfsym(alias_target);
                            if (!esym)
                                tcc_error("unsupported forward __alias__ attribute");
                            put_extern_sym2(sym, esym->st_shndx,
                                            esym->st_value, esym->st_size, 1);
                        }
                    } else {
                        if (type.t & VT_STATIC)
                            r |= VT_CONST;
                        else
                            r |= l;
                        if (has_init)
                            next();
                        else if (l == VT_CONST)
                            /* uninitialized global variables may be overridden */
                            type.t |= VT_EXTERN;
                        decl_initializer_alloc(&type, &ad, r, has_init, v, l);
                    }
                }
                if (tok != ',') {
                    if (is_for_loop_init)
                        return 1;
                    skip(';');
                    break;
                }
                next();
            }
        }
    }
    return 0;
}

static void decl(int l)
{
    decl0(l, 0, NULL);
}

/* ------------------------------------------------------------------------- */
#undef gjmp_addr
#undef gjmp
/* ------------------------------------------------------------------------- */<|MERGE_RESOLUTION|>--- conflicted
+++ resolved
@@ -318,544 +318,6 @@
 #endif
 
 /* ------------------------------------------------------------------------- */
-<<<<<<< HEAD
-=======
-/* start of translation unit info */
-ST_FUNC void tcc_debug_start(TCCState *s1)
-{
-    if (s1->do_debug) {
-        int i;
-        char buf[512];
-
-        /* file info: full path + filename */
-        section_sym = put_elf_sym(symtab_section, 0, 0,
-                                  ELFW(ST_INFO)(STB_LOCAL, STT_SECTION), 0,
-                                  text_section->sh_num, NULL);
-        getcwd(buf, sizeof(buf));
-#ifdef _WIN32
-        normalize_slashes(buf);
-#endif
-        pstrcat(buf, sizeof(buf), "/");
-        put_stabs_r(s1, buf, N_SO, 0, 0,
-                    text_section->data_offset, text_section, section_sym);
-        put_stabs_r(s1, file->prev ? file->prev->filename : file->filename,
-                    N_SO, 0, 0,
-                    text_section->data_offset, text_section, section_sym);
-        for (i = 0; i < sizeof (default_debug) / sizeof (default_debug[0]); i++)
-            put_stabs(s1, default_debug[i].name, N_LSYM, 0, 0, 0);
-
-        new_file = last_line_num = 0;
-        func_ind = -1;
-        debug_next_type = sizeof(default_debug) / sizeof(default_debug[0]);
-        debug_hash = NULL;
-        n_debug_hash = 0;
-
-        /* we're currently 'including' the <command line> */
-        tcc_debug_bincl(s1);
-    }
-
-    /* an elf symbol of type STT_FILE must be put so that STB_LOCAL
-       symbols can be safely used */
-    put_elf_sym(symtab_section, 0, 0,
-                ELFW(ST_INFO)(STB_LOCAL, STT_FILE), 0,
-                SHN_ABS, file->filename);
-}
-
-/* put end of translation unit info */
-ST_FUNC void tcc_debug_end(TCCState *s1)
-{
-    if (!s1->do_debug)
-        return;
-    put_stabs_r(s1, NULL, N_SO, 0, 0,
-        text_section->data_offset, text_section, section_sym);
-    tcc_free(debug_hash);
-}
-
-static BufferedFile* put_new_file(TCCState *s1)
-{
-    BufferedFile *f = file;
-    /* use upper file if from inline ":asm:" */
-    if (f->filename[0] == ':')
-        f = f->prev;
-    if (f && new_file) {
-        put_stabs_r(s1, f->filename, N_SOL, 0, 0, ind, text_section, section_sym);
-        new_file = last_line_num = 0;
-    }
-    return f;
-}
-
-/* put alternative filename */
-ST_FUNC void tcc_debug_putfile(TCCState *s1, const char *filename)
-{
-    if (0 == strcmp(file->filename, filename))
-        return;
-    pstrcpy(file->filename, sizeof(file->filename), filename);
-    new_file = 1;
-}
-
-/* begin of #include */
-ST_FUNC void tcc_debug_bincl(TCCState *s1)
-{
-    if (!s1->do_debug)
-        return;
-    put_stabs(s1, file->filename, N_BINCL, 0, 0, 0);
-    new_file = 1;
-}
-
-/* end of #include */
-ST_FUNC void tcc_debug_eincl(TCCState *s1)
-{
-    if (!s1->do_debug)
-        return;
-    put_stabn(s1, N_EINCL, 0, 0, 0);
-    new_file = 1;
-}
-
-/* generate line number info */
-static void tcc_debug_line(TCCState *s1)
-{
-    BufferedFile *f;
-    if (!s1->do_debug
-        || cur_text_section != text_section
-        || !(f = put_new_file(s1))
-        || last_line_num == f->line_num)
-        return;
-    if (func_ind != -1) {
-        put_stabn(s1, N_SLINE, 0, f->line_num, ind - func_ind);
-    } else {
-        /* from tcc_assemble */
-        put_stabs_r(s1, NULL, N_SLINE, 0, f->line_num, ind, text_section, section_sym);
-    }
-    last_line_num = f->line_num;
-}
-
-static void tcc_debug_stabs (TCCState *s1, const char *str, int type, unsigned long value,
-                             Section *sec, int sym_index)
-{
-    struct debug_sym *s;
-
-    if (debug_info) {
-        debug_info->sym =
-            (struct debug_sym *)tcc_realloc (debug_info->sym,
-                                             sizeof(struct debug_sym) *
-                                             (debug_info->n_sym + 1));
-        s = debug_info->sym + debug_info->n_sym++;
-        s->type = type;
-        s->value = value;
-        s->str = tcc_strdup(str);
-        s->sec = sec;
-        s->sym_index = sym_index;
-    }
-    else if (sec)
-        put_stabs_r (s1, str, type, 0, 0, value, sec, sym_index);
-    else
-        put_stabs (s1, str, type, 0, 0, value);
-}
-
-static void tcc_debug_stabn(TCCState *s1, int type, int value)
-{
-    if (!s1->do_debug)
-        return;
-    if (type == N_LBRAC) {
-        struct debug_info *info =
-            (struct debug_info *) tcc_mallocz(sizeof (*info));
-
-        info->start = value;
-        info->parent = debug_info;
-        if (debug_info) {
-            if (debug_info->child) {
-                if (debug_info->child->last)
-                    debug_info->child->last->next = info;
-                else
-                    debug_info->child->next = info;
-                debug_info->child->last = info;
-            }
-            else
-                debug_info->child = info;
-        }
-        else
-            debug_info_root = info;
-        debug_info = info;
-    }
-    else {
-        debug_info->end = value;
-        debug_info = debug_info->parent;
-    }
-}
-
-static void tcc_get_debug_info(TCCState *s1, Sym *s, CString *result)
-{
-    int type;
-    int n = 0;
-    int debug_type = -1;
-    Sym *t = s;
-    CString str;
-
-    for (;;) {
-        type = t->type.t & ~(VT_STORAGE | VT_CONSTANT | VT_VOLATILE);
-        if ((type & VT_BTYPE) != VT_BYTE)
-            type &= ~VT_DEFSIGN;
-        if (type == VT_PTR || type == (VT_PTR | VT_ARRAY))
-            n++, t = t->type.ref;
-        else
-            break;
-    }
-    if ((type & VT_BTYPE) == VT_STRUCT) {
-        int i;
-
-        t = t->type.ref;
-        for (i = 0; i < n_debug_hash; i++) {
-            if (t == debug_hash[i].type) {
-                debug_type = debug_hash[i].debug_type;
-                break;
-            }
-        }
-        if (debug_type == -1) {
-            debug_type = ++debug_next_type;
-            debug_hash = (struct debug_hash *)
-                tcc_realloc (debug_hash,
-                             (n_debug_hash + 1) * sizeof(*debug_hash));
-            debug_hash[n_debug_hash].debug_type = debug_type;
-            debug_hash[n_debug_hash++].type = t;
-            cstr_new (&str);
-            cstr_printf (&str, "%s:T%d=%c%d",
-                         (t->v & ~SYM_STRUCT) >= SYM_FIRST_ANOM
-                         ? "" : get_tok_str(t->v & ~SYM_STRUCT, NULL),
-                         debug_type,
-                         IS_UNION (t->type.t) ? 'u' : 's',
-                         t->c);
-            while (t->next) {
-                int pos, size, align;
-
-                t = t->next;
-                cstr_printf (&str, "%s:",
-                             (t->v & ~SYM_FIELD) >= SYM_FIRST_ANOM
-                             ? "" : get_tok_str(t->v & ~SYM_FIELD, NULL));
-                tcc_get_debug_info (s1, t, &str);
-                if (t->type.t & VT_BITFIELD) {
-                    pos = t->c * 8 + BIT_POS(t->type.t);
-                    size = BIT_SIZE(t->type.t);
-                }
-                else {
-                    pos = t->c * 8;
-                    size = type_size(&t->type, &align) * 8;
-                }
-                cstr_printf (&str, ",%d,%d;", pos, size);
-            }
-            cstr_printf (&str, ";");
-            tcc_debug_stabs(s1, str.data, N_LSYM, 0, NULL, 0);
-            cstr_free (&str);
-        }
-    }
-    else if (IS_ENUM(type)) {
-        Sym *e = t = t->type.ref;
-
-        debug_type = ++debug_next_type;
-        cstr_new (&str);
-        cstr_printf (&str, "%s:T%d=e",
-                     (t->v & ~SYM_STRUCT) >= SYM_FIRST_ANOM
-                     ? "" : get_tok_str(t->v & ~SYM_STRUCT, NULL),
-                     debug_type);
-        while (t->next) {
-            t = t->next;
-            cstr_printf (&str, "%s:",
-                         (t->v & ~SYM_FIELD) >= SYM_FIRST_ANOM
-                         ? "" : get_tok_str(t->v & ~SYM_FIELD, NULL));
-            cstr_printf (&str, e->type.t & VT_UNSIGNED ? "%u," : "%d,",
-                         (int)t->enum_val);
-        }
-        cstr_printf (&str, ";");
-        tcc_debug_stabs(s1, str.data, N_LSYM, 0, NULL, 0);
-        cstr_free (&str);
-    }
-    else if ((type & VT_BTYPE) != VT_FUNC) {
-        type &= ~VT_STRUCT_MASK;
-        for (debug_type = 1;
-             debug_type <= sizeof(default_debug) / sizeof(default_debug[0]);
-             debug_type++)
-            if (default_debug[debug_type - 1].type == type)
-                break;
-        if (debug_type > sizeof(default_debug) / sizeof(default_debug[0]))
-            return;
-    }
-    if (n > 0)
-        cstr_printf (result, "%d=", ++debug_next_type);
-    t = s;
-    for (;;) {
-        type = t->type.t & ~(VT_STORAGE | VT_CONSTANT | VT_VOLATILE);
-        if ((type & VT_BTYPE) != VT_BYTE)
-            type &= ~VT_DEFSIGN;
-        if (type == VT_PTR)
-            cstr_printf (result, "%d=*", ++debug_next_type);
-        else if (type == (VT_PTR | VT_ARRAY))
-            cstr_printf (result, "%d=ar1;0;%d;",
-                         ++debug_next_type, t->type.ref->c - 1);
-        else if (type == VT_FUNC) {
-            cstr_printf (result, "%d=f", ++debug_next_type);
-            tcc_get_debug_info (s1, t->type.ref, result);
-            return;
-        }
-        else
-            break;
-        t = t->type.ref;
-    }
-    cstr_printf (result, "%d", debug_type);
-}
-
-static void tcc_debug_finish (TCCState *s1, struct debug_info *cur)
-{
-    while (cur) {
-        int i;
-        struct debug_info *next = cur->next;
-
-        for (i = 0; i < cur->n_sym; i++) {
-            struct debug_sym *s = &cur->sym[i];
-
-            if (s->sec)
-                put_stabs_r(s1, s->str, s->type, 0, 0, s->value,
-                            s->sec, s->sym_index);
-            else
-                put_stabs(s1, s->str, s->type, 0, 0, s->value);
-            tcc_free (s->str);
-        }
-        tcc_free (cur->sym);
-        put_stabn(s1, N_LBRAC, 0, 0, cur->start);
-        tcc_debug_finish (s1, cur->child);
-        put_stabn(s1, N_RBRAC, 0, 0, cur->end);
-        tcc_free (cur);
-        cur = next;
-    }
-}
-
-static void tcc_add_debug_info(TCCState *s1, int param, Sym *s, Sym *e)
-{
-    CString debug_str;
-    if (!s1->do_debug)
-        return;
-    cstr_new (&debug_str);
-    for (; s != e; s = s->prev) {
-        if (!s->v || (s->r & VT_VALMASK) != VT_LOCAL)
-            continue;
-        cstr_reset (&debug_str);
-        cstr_printf (&debug_str, "%s:%s", get_tok_str(s->v, NULL), param ? "p" : "");
-        tcc_get_debug_info(s1, s, &debug_str);
-        tcc_debug_stabs(s1, debug_str.data, param ? N_PSYM : N_LSYM, s->c, NULL, 0);
-    }
-    cstr_free (&debug_str);
-}
-
-/* put function symbol */
-static void tcc_debug_funcstart(TCCState *s1, Sym *sym)
-{
-    CString debug_str;
-    BufferedFile *f;
-    if (!s1->do_debug)
-        return;
-    debug_info_root = NULL;
-    debug_info = NULL;
-    tcc_debug_stabn(s1, N_LBRAC, ind - func_ind);
-    if (!(f = put_new_file(s1)))
-        return;
-    cstr_new (&debug_str);
-    cstr_printf(&debug_str, "%s:%c", funcname, sym->type.t & VT_STATIC ? 'f' : 'F');
-    tcc_get_debug_info(s1, sym->type.ref, &debug_str);
-    put_stabs_r(s1, debug_str.data, N_FUN, 0, f->line_num, 0, cur_text_section, sym->c);
-    cstr_free (&debug_str);
-
-    tcc_debug_line(s1);
-}
-
-/* put function size */
-static void tcc_debug_funcend(TCCState *s1, int size)
-{
-    if (!s1->do_debug)
-        return;
-    tcc_debug_stabn(s1, N_RBRAC, size);
-    tcc_debug_finish (s1, debug_info_root);
-}
-
-
-static void tcc_debug_extern_sym(TCCState *s1, Sym *sym, int sh_num, int sym_bind, int sym_type)
-{
-    Section *s;
-    CString str;
-
-    if (!s1->do_debug)
-        return;
-    if (sym_type == STT_FUNC || sym->v >= SYM_FIRST_ANOM)
-        return;
-    s = s1->sections[sh_num];
-
-    cstr_new (&str);
-    cstr_printf (&str, "%s:%c",
-        get_tok_str(sym->v, NULL),
-        sym_bind == STB_GLOBAL ? 'G' : local_scope ? 'V' : 'S'
-        );
-    tcc_get_debug_info(s1, sym, &str);
-    if (sym_bind == STB_GLOBAL)
-        tcc_debug_stabs(s1, str.data, N_GSYM, 0, NULL, 0);
-    else
-        tcc_debug_stabs(s1, str.data,
-            (sym->type.t & VT_STATIC) && data_section == s
-            ? N_STSYM : N_LCSYM, 0, s, sym->c);
-    cstr_free (&str);
-}
-
-static void tcc_debug_typedef(TCCState *s1, Sym *sym)
-{
-    CString str;
-
-    if (!s1->do_debug)
-        return;
-    cstr_new (&str);
-    cstr_printf (&str, "%s:t",
-                 (sym->v & ~SYM_FIELD) >= SYM_FIRST_ANOM
-                 ? "" : get_tok_str(sym->v & ~SYM_FIELD, NULL));
-    tcc_get_debug_info(s1, sym, &str);
-    tcc_debug_stabs(s1, str.data, N_LSYM, 0, NULL, 0);
-    cstr_free (&str);
-}
-
-/* ------------------------------------------------------------------------- */
-/* for section layout see lib/tcov.c */
-
-static void tcc_tcov_block_end(int line);
-
-static void tcc_tcov_block_begin(void)
-{
-    SValue sv;
-    void *ptr;
-    unsigned long last_offset = tcov_data.offset;
-
-    tcc_tcov_block_end (0);
-    if (tcc_state->test_coverage == 0 || nocode_wanted)
-	return;
-
-    if (tcov_data.last_file_name == 0 ||
-	strcmp ((const char *)(tcov_section->data + tcov_data.last_file_name),
-		file->true_filename) != 0) {
-	char wd[1024];
-	CString cstr;
-
-	if (tcov_data.last_func_name)
-	    section_ptr_add(tcov_section, 1);
-	if (tcov_data.last_file_name)
-	    section_ptr_add(tcov_section, 1);
-	tcov_data.last_func_name = 0;
-	cstr_new (&cstr);
-	if (file->true_filename[0] == '/') {
-	    tcov_data.last_file_name = tcov_section->data_offset;
-	    cstr_printf (&cstr, "%s", file->true_filename);
-	}
-	else {
-	    getcwd (wd, sizeof(wd));
-	    tcov_data.last_file_name = tcov_section->data_offset + strlen(wd) + 1;
-	    cstr_printf (&cstr, "%s/%s", wd, file->true_filename);
-	}
-	ptr = section_ptr_add(tcov_section, cstr.size + 1);
-	strcpy((char *)ptr, cstr.data);
-#ifdef _WIN32
-        normalize_slashes((char *)ptr);
-#endif
-	cstr_free (&cstr);
-    }
-    if (tcov_data.last_func_name == 0 ||
-	strcmp ((const char *)(tcov_section->data + tcov_data.last_func_name),
-		funcname) != 0) {
-	size_t len;
-
-	if (tcov_data.last_func_name)
-	    section_ptr_add(tcov_section, 1);
-	tcov_data.last_func_name = tcov_section->data_offset;
-	len = strlen (funcname);
-	ptr = section_ptr_add(tcov_section, len + 1);
-	strcpy((char *)ptr, funcname);
-	section_ptr_add(tcov_section, -tcov_section->data_offset & 7);
-	ptr = section_ptr_add(tcov_section, 8);
-	write64le (ptr, file->line_num);
-    }
-    if (ind == tcov_data.ind && tcov_data.line == file->line_num)
-        tcov_data.offset = last_offset;
-    else {
-        Sym label = {0};
-        label.type.t = VT_LLONG | VT_STATIC;
-
-        ptr = section_ptr_add(tcov_section, 16);
-        tcov_data.line = file->line_num;
-        write64le (ptr, (tcov_data.line << 8) | 0xff);
-        put_extern_sym(&label, tcov_section,
-		       ((unsigned char *)ptr - tcov_section->data) + 8, 0);
-        sv.type = label.type;
-        sv.r = VT_SYM | VT_LVAL | VT_CONST;
-        sv.r2 = VT_CONST;
-        sv.c.i = 0;
-        sv.sym = &label;
-#if defined TCC_TARGET_I386 || defined TCC_TARGET_X86_64 || \
-    defined TCC_TARGET_ARM || defined TCC_TARGET_ARM64 || \
-    defined TCC_TARGET_RISCV64 || defined TCC_TARGET_RISCV32
-        gen_increment_tcov (&sv);
-#else
-        vpushv(&sv);
-        inc(0, TOK_INC);
-        vpop();
-#endif
-        tcov_data.offset = (unsigned char *)ptr - tcov_section->data;
-        tcov_data.ind = ind;
-    }
-}
-
-static void tcc_tcov_block_end(int line)
-{
-    if (tcc_state->test_coverage == 0)
-	return;
-    if (tcov_data.offset) {
-	void *ptr = tcov_section->data + tcov_data.offset;
-	unsigned long long nline = line ? line : file->line_num;
-
-	write64le (ptr, (read64le (ptr) & 0xfffffffffull) | (nline << 36));
-	tcov_data.offset = 0;
-    }
-}
-
-static void tcc_tcov_check_line(int start)
-{
-    if (tcc_state->test_coverage == 0)
-	return;
-    if (tcov_data.line != file->line_num) {
-        if ((tcov_data.line + 1) != file->line_num) {
-	    tcc_tcov_block_end (tcov_data.line);
-	    if (start)
-                tcc_tcov_block_begin ();
-	}
-	else
-	    tcov_data.line = file->line_num;
-    }
-}
-
-static void tcc_tcov_start(void)
-{
-    if (tcc_state->test_coverage == 0)
-	return;
-    memset (&tcov_data, 0, sizeof (tcov_data));
-    if (tcov_section == NULL) {
-        tcov_section = new_section(tcc_state, ".tcov", SHT_PROGBITS,
-				   SHF_ALLOC | SHF_WRITE);
-	section_ptr_add(tcov_section, 4); // pointer to executable name
-    }
-}
-
-static void tcc_tcov_end(void)
-{
-    if (tcc_state->test_coverage == 0)
-	return;
-    if (tcov_data.last_func_name)
-        section_ptr_add(tcov_section, 1);
-    if (tcov_data.last_file_name)
-        section_ptr_add(tcov_section, 1);
-}
-
-/* ------------------------------------------------------------------------- */
->>>>>>> 4f90e219
 /* initialize vstack and types.  This must be done also for tcc -E */
 ST_FUNC void tccgen_init(TCCState *s1)
 {
